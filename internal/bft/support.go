--- conflicted
+++ resolved
@@ -12,99 +12,59 @@
 
 // Generate mocks for a collection of interfaces that are defined in api/dependencies.go
 
-<<<<<<< HEAD
-=======
 // VerifierMock mock for the Verifier interface
 
->>>>>>> 02a697ed
 //go:generate mockery -dir . -name VerifierMock -case underscore -output ./mocks/
-
-// VerifierMock mock for the Verifier interface
 type VerifierMock interface {
 	api.Verifier
 }
 
-<<<<<<< HEAD
-=======
 // AssemblerMock mock for the Assembler interface
 
->>>>>>> 02a697ed
 //go:generate mockery -dir . -name AssemblerMock -case underscore -output ./mocks/
-
-// AssemblerMock mock for the Assembler interface
 type AssemblerMock interface {
 	api.Assembler
 }
 
-<<<<<<< HEAD
-=======
 // ApplicationMock mock for the Application interface
 
->>>>>>> 02a697ed
 //go:generate mockery -dir . -name ApplicationMock -case underscore -output ./mocks/
-
-// ApplicationMock mock for the Application interface
 type ApplicationMock interface {
 	api.Application
 }
 
-<<<<<<< HEAD
-=======
 // CommMock mock for the Comm interface
 
->>>>>>> 02a697ed
 //go:generate mockery -dir . -name CommMock -case underscore -output ./mocks/
-
-// CommMock mock for the Comm interface
 type CommMock interface {
 	api.Comm
 	BroadcastConsensus(m *smartbftprotos.Message)
 }
 
-<<<<<<< HEAD
-=======
 // SynchronizerMock mock for the Synchronizer interface
 
->>>>>>> 02a697ed
 //go:generate mockery -dir . -name SynchronizerMock -case underscore -output ./mocks/
-
-// SynchronizerMock mock for the Synchronizer interface
 type SynchronizerMock interface {
 	api.Synchronizer
 }
 
-<<<<<<< HEAD
-=======
 // SignerMock mock for the Signer interface
 //
->>>>>>> 02a697ed
 //go:generate mockery -dir . -name SignerMock -case underscore -output ./mocks/
-
-// SignerMock mock for the Signer interface
 type SignerMock interface {
 	api.Signer
 }
 
-<<<<<<< HEAD
-=======
 // MembershipNotifierMock mock for the MembershipNotifier interface
 //
->>>>>>> 02a697ed
 //go:generate mockery -dir . -name MembershipNotifierMock -case underscore -output ./mocks/
-
-// MembershipNotifierMock mock for the MembershipNotifier interface
 type MembershipNotifierMock interface {
 	api.MembershipNotifier
 }
 
-<<<<<<< HEAD
-=======
 // Synchronizer mock for the Synchronizer interface (no return value)
 //
->>>>>>> 02a697ed
 //go:generate mockery -dir . -name Synchronizer -case underscore -output ./mocks/
-
-// Synchronizer mock for the Synchronizer interface (no return value)
 type Synchronizer interface {
 	Sync()
 }