--- conflicted
+++ resolved
@@ -1172,14 +1172,8 @@
 	if reconfig.InLatestDecision {
 		v.close()
 	}
-<<<<<<< HEAD
-=======
-	if v.isProposalLatestComparedToCheckpoint(proposal) {
-		// Only set the proposal in case it is later than the already known checkpoint.
-		v.Checkpoint.Set(proposal, signatures)
-	}
 	v.Logger.Debugf("Delivering end to app from deliverDecision the last decision proposal")
->>>>>>> 8d2f1a0d
+
 	requests := v.Verifier.RequestsFromProposal(proposal)
 	for _, reqInfo := range requests {
 		if err := v.RequestsTimer.RemoveRequest(reqInfo); err != nil {
@@ -1318,14 +1312,8 @@
 	if reconfig.InLatestDecision {
 		v.close()
 	}
-<<<<<<< HEAD
-=======
-	if v.isProposalLatestComparedToCheckpoint(proposal) {
-		// Only set the proposal in case it is later than the already known checkpoint.
-		v.Checkpoint.Set(proposal, signatures)
-	}
 	v.Logger.Debugf("Delivering end to app from Decide the last decision proposal")
->>>>>>> 8d2f1a0d
+  
 	for _, reqInfo := range requests {
 		if err := v.RequestsTimer.RemoveRequest(reqInfo); err != nil {
 			v.Logger.Warnf("Error during remove of request %s from the pool, err: %v", reqInfo, err)
