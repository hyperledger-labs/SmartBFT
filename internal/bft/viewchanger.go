// Copyright IBM Corp. All Rights Reserved.
//
// SPDX-License-Identifier: Apache-2.0
//

package bft

import (
	"encoding/base64"
	"fmt"
	"sync"
	"sync/atomic"
	"time"

	"github.com/SmartBFT-Go/consensus/pkg/metrics/disabled"

	"github.com/SmartBFT-Go/consensus/pkg/api"
	"github.com/SmartBFT-Go/consensus/pkg/types"
	protos "github.com/SmartBFT-Go/consensus/smartbftprotos"
	"github.com/golang/protobuf/proto"
	"github.com/pkg/errors"
)

// ViewController controls the view
//
//go:generate mockery -dir . -name ViewController -case underscore -output ./mocks/
type ViewController interface {
	ViewChanged(newViewNumber uint64, newProposalSequence uint64)
	AbortView(view uint64)
}

// Pruner prunes revoked requests
//
//go:generate mockery -dir . -name Pruner -case underscore -output ./mocks/
type Pruner interface {
	MaybePruneRevokedRequests()
}

// RequestsTimer controls requests
//
//go:generate mockery -dir . -name RequestsTimer -case underscore -output ./mocks/
type RequestsTimer interface {
	StopTimers()
	RestartTimers()
	RemoveRequest(request types.RequestInfo) error
}

type change struct {
	view     uint64
	stopView bool
}

// ViewChanger is responsible for running the view change protocol
type ViewChanger struct {
	// Configuration
	SelfID             uint64
	NodesList          []uint64
	N                  uint64
	f                  int
	quorum             int
	SpeedUpViewChange  bool
	LeaderRotation     bool
	DecisionsPerLeader uint64

	Logger       api.Logger
	Comm         Comm
	Signer       api.Signer
	Verifier     api.Verifier
	Application  api.Application
	Synchronizer Synchronizer

	Checkpoint *types.Checkpoint
	InFlight   *InFlightData
	State      State

	Controller    ViewController
	RequestsTimer RequestsTimer
	Pruner        Pruner

	// for the in flight proposal view
	ViewSequences      *atomic.Value
	inFlightDecideChan chan struct{}
	inFlightSyncChan   chan struct{}
	inFlightView       *View
	inFlightViewLock   sync.RWMutex

	Ticker              <-chan time.Time
	lastTick            time.Time
	ResendTimeout       time.Duration
	lastResend          time.Time
	ViewChangeTimeout   time.Duration
	startViewChangeTime time.Time
	checkTimeout        bool
	backOffFactor       uint64

	// Runtime
	MetricsViewChange *MetricsViewChange
	MetricsBlacklist  *MetricsBlacklist
	MetricsView       *MetricsView
	Restore           chan struct{}
	InMsqQSize        int
	incMsgs           chan *incMsg
	viewChangeMsgs    *voteSet
	viewDataMsgs      *voteSet
	nvs               *nextViews
	realView          uint64
	currView          uint64
	nextView          uint64
	startChangeChan   chan *change
	informChan        chan uint64

	stopOnce sync.Once
	stopChan chan struct{}
	vcDone   sync.WaitGroup

	ControllerStartedWG sync.WaitGroup
}

// Start the view changer
func (v *ViewChanger) Start(startViewNumber uint64) {
	v.incMsgs = make(chan *incMsg, v.InMsqQSize)
	v.startChangeChan = make(chan *change, 2)
	v.informChan = make(chan uint64, 1)

	if v.MetricsViewChange == nil {
		v.MetricsViewChange = NewMetricsViewChange(api.NewCustomerProvider(&disabled.Provider{}))
	}

	v.quorum, v.f = computeQuorum(v.N)

	v.stopChan = make(chan struct{})
	v.stopOnce = sync.Once{}
	v.vcDone.Add(1)

	v.setupVotes()

	v.nvs = &nextViews{}
	v.nvs.clear()
	// set without locking
	v.currView = startViewNumber
	v.realView = v.currView
	v.nextView = v.currView
	v.MetricsViewChange.CurrentView.Set(float64(v.currView))
	v.MetricsViewChange.RealView.Set(float64(v.realView))
	v.MetricsViewChange.NextView.Set(float64(v.nextView))

	v.lastTick = time.Now()
	v.lastResend = v.lastTick

	v.backOffFactor = 1

	v.inFlightDecideChan = make(chan struct{})
	v.inFlightSyncChan = make(chan struct{})

	go func() {
		defer v.vcDone.Done()
		v.ControllerStartedWG.Wait()
		v.run()
	}()
}

func (v *ViewChanger) setupVotes() {
	// view change
	acceptViewChange := func(_ uint64, message *protos.Message) bool {
		return message.GetViewChange() != nil
	}
	v.viewChangeMsgs = &voteSet{
		validVote: acceptViewChange,
	}
	v.viewChangeMsgs.clear(v.N)

	// view data
	acceptViewData := func(_ uint64, message *protos.Message) bool {
		return message.GetViewData() != nil
	}
	v.viewDataMsgs = &voteSet{
		validVote: acceptViewData,
	}
	v.viewDataMsgs.clear(v.N)
}

func (v *ViewChanger) close() {
	v.stopOnce.Do(
		func() {
			select {
			case <-v.stopChan:
				return
			default:
				close(v.stopChan)
			}
		},
	)
}

// Stop the view changer
func (v *ViewChanger) Stop() {
	v.close()
	v.vcDone.Wait()
}

// HandleMessage passes a message to the view changer
func (v *ViewChanger) HandleMessage(sender uint64, m *protos.Message) {
	msg := &incMsg{sender: sender, Message: m}
	select {
	case <-v.stopChan:
		return
	case v.incMsgs <- msg:
	}
}

func (v *ViewChanger) run() {
	for {
		select {
		case <-v.stopChan:
			return
		case changeMsg := <-v.startChangeChan:
			v.startViewChange(changeMsg)
		case msg := <-v.incMsgs:
			v.processMsg(msg.sender, msg.Message)
		case now := <-v.Ticker:
			v.lastTick = now
			v.checkIfResendViewChange(now)
			v.checkIfTimeout(now)
		case info := <-v.informChan:
			v.informNewView(info)
		case <-v.Restore:
			v.processViewChangeMsg(true)
		}
	}
}

func (v *ViewChanger) getLeader() uint64 {
	return getLeaderID(v.currView, v.N, v.NodesList, v.LeaderRotation, 0, v.DecisionsPerLeader, v.blacklist())
}

func (v *ViewChanger) checkIfResendViewChange(now time.Time) {
	nextTimeout := v.lastResend.Add(v.ResendTimeout)
	if nextTimeout.After(now) { // check if it is time to resend
		return
	}
	if v.checkTimeout { // during view change process
		msg := &protos.Message{
			Content: &protos.Message_ViewChange{
				ViewChange: &protos.ViewChange{
					NextView: v.nextView,
				},
			},
		}
		v.Comm.BroadcastConsensus(msg)
		v.Logger.Debugf("Node %d resent a view change message with next view %d", v.SelfID, v.nextView)
		v.lastResend = now // update last resend time, or at least last time we checked if we should resend
	}
}

func (v *ViewChanger) checkIfTimeout(now time.Time) bool {
	if !v.checkTimeout {
		return false
	}
	nextTimeout := v.startViewChangeTime.Add(v.ViewChangeTimeout * time.Duration(v.backOffFactor))
	if nextTimeout.After(now) { // check if timeout has passed
		return false
	}
	v.Logger.Debugf("Node %d got a view change timeout, the current view is %d", v.SelfID, v.currView)
	v.checkTimeout = false // stop timeout for now, a new one will start when a new view change begins
	v.backOffFactor++      // next timeout will be longer
	// the timeout has passed, something went wrong, try sync and complain
	v.Logger.Debugf("Node %d is calling sync because it got a view change timeout", v.SelfID)
	v.Synchronizer.Sync()
	v.StartViewChange(v.currView, false) // don't stop the view, the sync maybe created a good view
	return true
}

func (v *ViewChanger) processMsg(sender uint64, m *protos.Message) {
	// viewChange message
	if vc := m.GetViewChange(); vc != nil {
		v.Logger.Debugf("Node %d is processing a view change message %v from %d with next view %d", v.SelfID, m, sender, vc.NextView)
		v.nvs.registerNext(vc.NextView, sender)
		// check view number
		if vc.NextView == v.currView+1 { // accept view change only to immediate next view number
			v.viewChangeMsgs.registerVote(sender, m)
			v.processViewChangeMsg(false)
			return
		}
		if v.nextView == v.currView+1 && // node has already started view change with last view
			vc.NextView > v.realView &&
			vc.NextView < v.currView+1 &&
			v.nvs.sendRecv(vc.NextView, sender) {
			// Let's help the lagging nodes.
			msg := &protos.Message{
				Content: &protos.Message_ViewChange{
					ViewChange: &protos.ViewChange{
						NextView: vc.NextView,
					},
				},
			}
			v.Comm.BroadcastConsensus(msg)
			v.Logger.Warnf("Node %d got viewChange message %v from %d with view %d, expected view %d, help the lagging nodes", v.SelfID, m, sender, vc.NextView, v.currView+1)
			return
		}
		v.Logger.Warnf("Node %d got viewChange message %v from %d with view %d, expected view %d", v.SelfID, m, sender, vc.NextView, v.currView+1)
		return
	}

	// viewData message
	if vd := m.GetViewData(); vd != nil {
		v.Logger.Debugf("Node %d is processing a view data message %s from %d", v.SelfID, MsgToString(m), sender)
		if !v.validateViewDataMsg(vd, sender) {
			return
		}
		v.viewDataMsgs.registerVote(sender, m)
		v.processViewDataMsg()
		return
	}

	// newView message
	if nv := m.GetNewView(); nv != nil {
		v.Logger.Debugf("Node %d is processing a new view message %s from %d", v.SelfID, MsgToString(m), sender)
		leader := v.getLeader()
		if sender != leader {
			v.Logger.Warnf("Node %d got newView message %v from %d, expected sender to be %d the next leader", v.SelfID, MsgToString(m), sender, leader)
			return
		}
		v.processNewViewMsg(nv)
	}
}

// InformNewView tells the view changer to advance to a new view number
func (v *ViewChanger) InformNewView(view uint64) {
	select {
	case v.informChan <- view:
	case <-v.stopChan:
		return
	}
}

func (v *ViewChanger) informNewView(view uint64) {
	if view < v.currView {
		v.Logger.Debugf("Node %d was informed of view %d, but the current view is %d", v.SelfID, view, v.currView)
		return
	}
	v.Logger.Debugf("Node %d was informed of a new view %d", v.SelfID, view)
	v.currView = view
	v.realView = v.currView
	v.nextView = v.currView
	v.MetricsViewChange.CurrentView.Set(float64(v.currView))
	v.MetricsViewChange.RealView.Set(float64(v.realView))
	v.MetricsViewChange.NextView.Set(float64(v.nextView))
	v.nvs.clear()
	v.viewChangeMsgs.clear(v.N)
	v.viewDataMsgs.clear(v.N)
	v.checkTimeout = false
	v.backOffFactor = 1 // reset
	v.RequestsTimer.RestartTimers()
}

// StartViewChange initiates a view change
func (v *ViewChanger) StartViewChange(view uint64, stopView bool) {
	select {
	case v.startChangeChan <- &change{view: view, stopView: stopView}:
	default:
	}
}

// StartViewChange stops current view and timeouts, and broadcasts a view change message to all
func (v *ViewChanger) startViewChange(change *change) {
	if change.view < v.currView { // this is about an old view
		v.Logger.Debugf("Node %d has a view change request with an old view %d, while the current view is %d", v.SelfID, change.view, v.currView)
		return
	}
	if v.nextView == v.currView+1 {
		v.Logger.Debugf("Node %d has already started view change with last view %d", v.SelfID, v.currView)
		v.checkTimeout = true // make sure timeout is checked anyway
		return
	}
	v.nextView = v.currView + 1
	v.MetricsViewChange.NextView.Set(float64(v.nextView))
	v.RequestsTimer.StopTimers()
	msg := &protos.Message{
		Content: &protos.Message_ViewChange{
			ViewChange: &protos.ViewChange{
				NextView: v.nextView,
			},
		},
	}
	v.Comm.BroadcastConsensus(msg)
	v.Logger.Debugf("Node %d started view change, last view is %d", v.SelfID, v.currView)
	if change.stopView {
		v.Controller.AbortView(v.currView) // abort the current view when joining view change
	}
	v.startViewChangeTime = v.lastTick
	v.checkTimeout = true
}

func (v *ViewChanger) processViewChangeMsg(restore bool) {
	if ((uint64(len(v.viewChangeMsgs.voted)) == uint64(v.f+1)) && v.SpeedUpViewChange) || restore { // join view change
		v.Logger.Debugf("Node %d is joining view change, last view is %d", v.SelfID, v.currView)
		v.startViewChange(&change{v.currView, true})
	}
	if (len(v.viewChangeMsgs.voted) < v.quorum-1) && !restore {
		return
	}
	// send view data
	if !v.SpeedUpViewChange {
		v.Logger.Debugf("Node %d is joining view change, last view is %d", v.SelfID, v.currView)
		v.startViewChange(&change{v.currView, true})
	}
	if !restore {
		msgToSave := &protos.SavedMessage{
			Content: &protos.SavedMessage_ViewChange{
				ViewChange: &protos.ViewChange{
					NextView: v.currView,
				},
			},
		}
		if err := v.State.Save(msgToSave); err != nil {
			v.Logger.Panicf("Failed to save message to state, error: %v", err)
		}
	}
	v.currView = v.nextView
	v.MetricsViewChange.CurrentView.Set(float64(v.currView))
	v.viewChangeMsgs.clear(v.N)
	v.viewDataMsgs.clear(v.N) // clear because currView changed
	msg := v.prepareViewDataMsg()
	leader := v.getLeader()
	if leader == v.SelfID {
		v.viewDataMsgs.registerVote(v.SelfID, msg)
	} else {
		v.Comm.SendConsensus(leader, msg)
	}
	v.Logger.Debugf("Node %d sent view data msg, with next view %d, to the new leader %d", v.SelfID, v.currView, leader)
}

func (v *ViewChanger) prepareViewDataMsg() *protos.Message {
	lastDecision, lastDecisionSignatures := v.Checkpoint.Get()
	inFlight := v.getInFlight(lastDecision)
	prepared := v.InFlight.IsInFlightPrepared()
	vd := &protos.ViewData{
		NextView:               v.currView,
		LastDecision:           lastDecision,
		LastDecisionSignatures: lastDecisionSignatures,
		InFlightProposal:       inFlight,
		InFlightPrepared:       prepared,
	}
	vdBytes := MarshalOrPanic(vd)
	sig := v.Signer.Sign(vdBytes)
	msg := &protos.Message{
		Content: &protos.Message_ViewData{
			ViewData: &protos.SignedViewData{
				RawViewData: vdBytes,
				Signer:      v.SelfID,
				Signature:   sig,
			},
		},
	}
	return msg
}

func (v *ViewChanger) getInFlight(lastDecision *protos.Proposal) *protos.Proposal {
	inFlight := v.InFlight.InFlightProposal()
	if inFlight == nil {
		v.Logger.Debugf("Node %d's in flight proposal is not set", v.SelfID)
		return nil
	}
	if inFlight.Metadata == nil {
		v.Logger.Panicf("Node %d's in flight proposal metadata is not set", v.SelfID)
	}
	inFlightMetadata := &protos.ViewMetadata{}
	if err := proto.Unmarshal(inFlight.Metadata, inFlightMetadata); err != nil {
		v.Logger.Panicf("Node %d is unable to unmarshal its own in flight metadata, err: %v", v.SelfID, err)
	}
	proposal := &protos.Proposal{
		Header:               inFlight.Header,
		Metadata:             inFlight.Metadata,
		Payload:              inFlight.Payload,
		VerificationSequence: uint64(inFlight.VerificationSequence),
	}
	if lastDecision == nil {
<<<<<<< HEAD
		v.Logger.Panicf("%d The given last decision is nil", v.SelfID)
		return proposal
=======
		v.Logger.Panicf("￿The given last decision is nil", v.SelfID)
		return nil
>>>>>>> 02a697ed
	}
	if lastDecision.Metadata == nil {
		return proposal // this is the first proposal after genesis
	}
	lastDecisionMetadata := &protos.ViewMetadata{}
	if err := proto.Unmarshal(lastDecision.Metadata, lastDecisionMetadata); err != nil {
		v.Logger.Panicf("Node %d is unable to unmarshal its own last decision metadata from checkpoint, err: %v", v.SelfID, err)
	}
	if inFlightMetadata.LatestSequence == lastDecisionMetadata.LatestSequence {
		v.Logger.Debugf("Node %d's in flight proposal and the last decision has the same sequence: %d", v.SelfID, inFlightMetadata.LatestSequence)
		return nil // this is not an actual in flight proposal
	}
	if inFlightMetadata.LatestSequence != lastDecisionMetadata.LatestSequence+1 {
		v.Logger.Panicf("Node %d's in flight proposal sequence is %d while its last decision sequence is %d", v.SelfID, inFlightMetadata.LatestSequence, lastDecisionMetadata.LatestSequence)
	}
	return proposal
}

func (v *ViewChanger) validateViewDataMsg(svd *protos.SignedViewData, sender uint64) bool {
	if v.getLeader() != v.SelfID { // check if I am the next leader
		v.Logger.Warnf("Node %d got %s from %d, but %d is not the next leader of view %d", v.SelfID, signedViewDataToString(svd), sender, v.SelfID, v.currView)
		return false
	}

	vd := &protos.ViewData{}
	if err := proto.Unmarshal(svd.RawViewData, vd); err != nil {
		v.Logger.Errorf("Node %d was unable to unmarshal viewData message from %d, error: %v", v.SelfID, sender, err)
		return false
	}
	if vd.NextView != v.currView { // check that the message is aligned to this view
		v.Logger.Warnf("Node %d got %s from %d, but %d is in view %d", v.SelfID, signedViewDataToString(svd), sender, v.SelfID, v.currView)
		return false
	}

	valid, lastDecisionSequence := v.checkLastDecision(svd, sender)
	if !valid {
		v.Logger.Warnf("Node %d got %v from %d, but the check of the last decision didn't pass", v.SelfID, signedViewDataToString(svd), sender)
		return false
	}

	v.Logger.Debugf("Node %d got %s from %d, and it passed the last decision check", v.SelfID, signedViewDataToString(svd), sender)

	if err := ValidateInFlight(vd.InFlightProposal, lastDecisionSequence); err != nil {
		v.Logger.Warnf("Node %d got %v from %d, but the in flight proposal is invalid, reason: %v", v.SelfID, signedViewDataToString(svd), sender, err)
		return false
	}

	v.Logger.Debugf("Node %d got %s from %d, and the in flight proposal is valid", v.SelfID, signedViewDataToString(svd), sender)

	return true
}

func (v *ViewChanger) checkLastDecision(svd *protos.SignedViewData, sender uint64) (valid bool, lastDecisionSequence uint64) {
	vd := &protos.ViewData{}
	if err := proto.Unmarshal(svd.RawViewData, vd); err != nil {
		v.Logger.Errorf("Node %d was unable to unmarshal viewData message from %d, error: %v", v.SelfID, sender, err)
		return false, 0
	}

	if vd.LastDecision == nil {
		v.Logger.Warnf("Node %d got %s from %d, but the last decision is not set", v.SelfID, signedViewDataToString(svd), sender)
		return false, 0
	}

	mySequence, myLastDecision := v.extractCurrentSequence()

	// Begin to check the last decision within the view data message.
	//
	// The sender might be behind, in which case the new leader might not have the right config to validate
	// the decision and signatures, and so the view data message is deemed invalid.
	//
	// If the sender is too far ahead, the new leader might not have the appropriate config.
	// We do not want the new leader to perform a sync at this point, since the sender might be malicious.
	// So this message is considered invalid. If the leader is actually behind this view change will eventually timeout.
	//
	// If the new leader and the sender have the same last decision sequence then we check that the decisions are equal.
	// However, we cannot validate the decision signatures since this last decision might have been a reconfig.
	//
	// Lastly, the sender is ahead by one sequence, and so the new leader validates the decision and delivers it.
	// Only after delivery the message signature is verified, again since this decision might have been a reconfig.

	if vd.LastDecision.Metadata == nil { // this is a genesis proposal
		if mySequence > 0 {
			v.Logger.Debugf("Node %d got %s from %d, but the last decision seq (0) is lower than this node's current sequence %d", v.SelfID, signedViewDataToString(svd), sender, mySequence)
			return false, 0 // this node is ahead
		}
		return true, 0
	}
	lastDecisionMD := &protos.ViewMetadata{}
	if err := proto.Unmarshal(vd.LastDecision.Metadata, lastDecisionMD); err != nil {
		v.Logger.Warnf("Node %d got %s from %d, but was unable to unmarshal last decision metadata, err: %v", v.SelfID, signedViewDataToString(svd), sender, err)
		return false, 0
	}
	if lastDecisionMD.ViewId >= vd.NextView {
		v.Logger.Warnf("Node %d got %s from %d, but the last decision view %d is greater or equal to requested next view %d", v.SelfID, signedViewDataToString(svd), sender, lastDecisionMD.ViewId, vd.NextView)
		return false, 0
	}

	v.Logger.Debugf("Node %d got %s from %d, the last decision seq is %d and this node's current sequence is %d", v.SelfID, signedViewDataToString(svd), sender, lastDecisionMD.LatestSequence, mySequence)

	if lastDecisionMD.LatestSequence > mySequence+1 { // this is a decision in the future, ignoring since the node might not have the right configuration to validate
		v.Logger.Debugf("Node %d got %s from %d, but the last decision seq %d is greater than this node's current sequence %d", v.SelfID, signedViewDataToString(svd), sender, lastDecisionMD.LatestSequence, mySequence)
		return false, 0
	}
	if lastDecisionMD.LatestSequence < mySequence { // this is a decision in the past, ignoring since the node might not have the right configuration to validate
		v.Logger.Debugf("Node %d got %s from %d, but the last decision seq %d is lower than this node's current sequence %d", v.SelfID, signedViewDataToString(svd), sender, lastDecisionMD.LatestSequence, mySequence)
		return false, 0
	}

	if lastDecisionMD.LatestSequence == mySequence { // just make sure that we have the same last decision, can't verify the signatures of this last decision since this might have been a reconfiguration
		// the signature on this message can be verified
		if svd.Signer != sender {
			v.Logger.Warnf("Node %d got %s from %d, but signer %d is not the sender %d", v.SelfID, signedViewDataToString(svd), sender, svd.Signer, sender)
			return false, 0
		}
		if err := v.Verifier.VerifySignature(types.Signature{ID: svd.Signer, Value: svd.Signature, Msg: svd.RawViewData}); err != nil {
			v.Logger.Warnf("Node %d got %s from %d, but signature is invalid, error: %v", v.SelfID, signedViewDataToString(svd), sender, err)
			return false, 0
		}

		// compare the last decision itself
		if !proto.Equal(vd.LastDecision, myLastDecision) {
			v.Logger.Warnf("Node %d got %s from %d, they are at the same sequence but the last decisions are not equal", v.SelfID, signedViewDataToString(svd), sender)
			return false, 0
		}

		return true, lastDecisionMD.LatestSequence
	}

	if lastDecisionMD.LatestSequence != mySequence+1 {
		v.Logger.Warnf("Node %d got %s from %d, the last decision sequence is not equal to this node's sequence + 1", v.SelfID, signedViewDataToString(svd), sender)
		return false, 0
	}

	// This node is one sequence behind, validate the last decision and deliver

	_, err := ValidateLastDecision(vd, v.quorum, v.N, v.Verifier)
	if err != nil {
		v.Logger.Warnf("Node %d got %s from %d, but the last decision is invalid, reason: %v", v.SelfID, signedViewDataToString(svd), sender, err)
		return false, 0
	}

	proposal := types.Proposal{
		Header:               vd.LastDecision.Header,
		Metadata:             vd.LastDecision.Metadata,
		Payload:              vd.LastDecision.Payload,
		VerificationSequence: int64(vd.LastDecision.VerificationSequence),
	}
	signatures := make([]types.Signature, 0, len(vd.LastDecisionSignatures))
	for _, sig := range vd.LastDecisionSignatures {
		signature := types.Signature{
			ID:    sig.Signer,
			Value: sig.Value,
			Msg:   sig.Msg,
		}
		signatures = append(signatures, signature)
	}
	v.deliverDecision(proposal, signatures)

	select { // if there was a delivery with a reconfig we need to stop here before verify signature
	case <-v.stopChan:
		return false, 0
	default:
	}

	if svd.Signer != sender {
		v.Logger.Warnf("Node %d got %s from %d, but signer %d is not the sender %d", v.SelfID, signedViewDataToString(svd), sender, svd.Signer, sender)
		return false, 0
	}
	if err = v.Verifier.VerifySignature(types.Signature{ID: svd.Signer, Value: svd.Signature, Msg: svd.RawViewData}); err != nil {
		v.Logger.Warnf("Node %d got %s from %d, but signature is invalid, error: %v", v.SelfID, signedViewDataToString(svd), sender, err)
		return false, 0
	}

	return true, lastDecisionMD.LatestSequence
}

func (v *ViewChanger) extractCurrentSequence() (uint64, *protos.Proposal) {
	myMetadata := &protos.ViewMetadata{}
	myLastDesicion, _ := v.Checkpoint.Get()
	if myLastDesicion.Metadata == nil {
		return 0, myLastDesicion
	}
	if err := proto.Unmarshal(myLastDesicion.Metadata, myMetadata); err != nil {
		v.Logger.Panicf("Node %d is unable to unmarshal its own last decision metadata from checkpoint, err: %v", v.SelfID, err)
	}
	return myMetadata.LatestSequence, myLastDesicion
}

// ValidateLastDecision validates the given decision, and returns its sequence when valid
func ValidateLastDecision(vd *protos.ViewData, quorum int, n uint64, verifier api.Verifier) (lastSequence uint64, err error) {
	if vd.LastDecision == nil {
		return 0, errors.Errorf("the last decision is not set")
	}
	if vd.LastDecision.Metadata == nil {
		// This is a genesis proposal, there are no signatures to validate, so we return at this point
		return 0, nil
	}
	md := &protos.ViewMetadata{}
	if err = proto.Unmarshal(vd.LastDecision.Metadata, md); err != nil {
		return 0, errors.Errorf("unable to unmarshal last decision metadata, err: %v", err)
	}
	if md.ViewId >= vd.NextView {
		return 0, errors.Errorf("last decision view %d is greater or equal to requested next view %d", md.ViewId, vd.NextView)
	}
	numSigs := len(vd.LastDecisionSignatures)
	if numSigs < quorum {
		return 0, errors.Errorf("there are only %d last decision signatures", numSigs)
	}
	nodesMap := make(map[uint64]struct{}, n)
	validSig := 0
	for _, sig := range vd.LastDecisionSignatures {
		if _, exist := nodesMap[sig.Signer]; exist {
			continue // seen signature from this node already
		}
		nodesMap[sig.Signer] = struct{}{}
		signature := types.Signature{
			ID:    sig.Signer,
			Value: sig.Value,
			Msg:   sig.Msg,
		}
		proposal := types.Proposal{
			Header:               vd.LastDecision.Header,
			Payload:              vd.LastDecision.Payload,
			Metadata:             vd.LastDecision.Metadata,
			VerificationSequence: int64(vd.LastDecision.VerificationSequence),
		}
		if _, err = verifier.VerifyConsenterSig(signature, proposal); err != nil {
			return 0, errors.Errorf("last decision signature is invalid, error: %v", err)
		}
		validSig++
	}
	if validSig < quorum {
		return 0, errors.Errorf("there are only %d valid last decision signatures", validSig)
	}
	return md.LatestSequence, nil
}

// ValidateInFlight validates the given in-flight proposal
func ValidateInFlight(inFlightProposal *protos.Proposal, lastSequence uint64) error {
	if inFlightProposal == nil {
		return nil
	}
	if inFlightProposal.Metadata == nil {
		return errors.Errorf("in flight proposal metadata is nil")
	}
	inFlightMetadata := &protos.ViewMetadata{}
	if err := proto.Unmarshal(inFlightProposal.Metadata, inFlightMetadata); err != nil {
		return errors.Errorf("unable to unmarshal the in flight proposal metadata, err: %v", err)
	}
	if inFlightMetadata.LatestSequence != lastSequence+1 {
		return errors.Errorf("the in flight proposal sequence is %d while the last decision sequence is %d", inFlightMetadata.LatestSequence, lastSequence)
	}
	return nil
}

func (v *ViewChanger) processViewDataMsg() {
	if len(v.viewDataMsgs.voted) < v.quorum {
		return // need enough (quorum) data to continue
	}
	v.Logger.Debugf("Node %d got a quorum of viewData messages", v.SelfID)
	ok, _, _, err := CheckInFlight(v.getViewDataMessages(), v.f, v.quorum, v.N, v.Verifier)
	if err != nil {
		v.Logger.Panicf("Node %d checked the in flight and it got an error: %v", v.SelfID, err)
	}
	if !ok {
		v.Logger.Debugf("Node %d checked the in flight and it was invalid", v.SelfID)
		return
	}
	v.Logger.Debugf("Node %d checked the in flight and it was valid", v.SelfID)
	// create the new view message
	signedMsgs := make([]*protos.SignedViewData, 0)
	myMsg := v.prepareViewDataMsg()                      // since it might have changed by now
	signedMsgs = append(signedMsgs, myMsg.GetViewData()) // leader's message will always be the first
	close(v.viewDataMsgs.votes)
	for vt := range v.viewDataMsgs.votes {
		if vt.sender == v.SelfID {
			continue // ignore my old message
		}
		signedMsgs = append(signedMsgs, vt.GetViewData())
	}
	msg := &protos.Message{
		Content: &protos.Message_NewView{
			NewView: &protos.NewView{
				SignedViewData: signedMsgs,
			},
		},
	}
	v.Logger.Debugf("Node %d is broadcasting a new view msg", v.SelfID)
	v.Comm.BroadcastConsensus(msg)
	v.Logger.Debugf("Node %d sent a new view msg to self", v.SelfID)
	v.processMsg(v.SelfID, msg) // also send to myself // TODO consider not reprocessing this message
	v.viewDataMsgs.clear(v.N)
	v.Logger.Debugf("Node %d sent a new view msg", v.SelfID)
}

// returns view data messages included in votes
func (v *ViewChanger) getViewDataMessages() []*protos.ViewData {
	num := len(v.viewDataMsgs.votes)
	var messages []*protos.ViewData
	for i := 0; i < num; i++ {
		vt := <-v.viewDataMsgs.votes
		vd := &protos.ViewData{}
		if err := proto.Unmarshal(vt.GetViewData().RawViewData, vd); err != nil {
			v.Logger.Panicf("Node %d was unable to unmarshal viewData message, error: %v", v.SelfID, err)
		}
		messages = append(messages, vd)
		v.viewDataMsgs.votes <- vt
	}
	return messages
}

type possibleProposal struct {
	proposal    *protos.Proposal
	preprepared int
	noArgument  int
}

type proposalAndMetadata struct {
	proposal *protos.Proposal
	metadata *protos.ViewMetadata
}

// CheckInFlight checks if there is an in-flight proposal that needs to be decided on (because a node might decided on it already)
func CheckInFlight(messages []*protos.ViewData, f int, quorum int, N uint64, verifier api.Verifier) (ok, noInFlight bool, inFlightProposal *protos.Proposal, err error) {
	expectedSequence := maxLastDecisionSequence(messages) + 1
	possibleProposals := make([]*possibleProposal, 0)
	proposalsAndMetadata := make([]*proposalAndMetadata, 0)
	noInFlightCount := 0
	for _, vd := range messages {
		if vd.InFlightProposal == nil { // there is no in flight proposal here
			noInFlightCount++
			proposalsAndMetadata = append(proposalsAndMetadata, &proposalAndMetadata{nil, nil})
			continue
		}

		if vd.InFlightProposal.Metadata == nil { // should have been validated earlier
			return false, false, nil, errors.Errorf("Node has a view data message where the in flight proposal metadata is nil")
		}

		inFlightMetadata := &protos.ViewMetadata{}
		if err = proto.Unmarshal(vd.InFlightProposal.Metadata, inFlightMetadata); err != nil { // should have been validated earlier
			return false, false, nil, errors.Errorf("Node was unable to unmarshal the in flight proposal metadata, error: %v", err)
		}

		proposalsAndMetadata = append(proposalsAndMetadata, &proposalAndMetadata{vd.InFlightProposal, inFlightMetadata})

		if inFlightMetadata.LatestSequence != expectedSequence { // the in flight proposal sequence is not as expected
			noInFlightCount++
			continue
		}

		// now the in flight proposal is with the expected sequence
		// find possible proposals

		if !vd.InFlightPrepared { // no prepared so isn't a possible proposal
			noInFlightCount++
			continue
		}

		// this proposal is prepared and so it is possible
		alreadyExists := false
		for _, p := range possibleProposals {
			if proto.Equal(p.proposal, vd.InFlightProposal) {
				alreadyExists = true
				break
			}
		}
		if !alreadyExists {
			// this is not a proposal we have seen before
			possibleProposals = append(possibleProposals, &possibleProposal{proposal: vd.InFlightProposal})
		}
	}

	// fill out info on all possible proposals
	for _, prop := range proposalsAndMetadata {
		for _, possible := range possibleProposals {
			if prop.proposal == nil {
				possible.noArgument++
				continue
			}

			if prop.metadata.LatestSequence != expectedSequence {
				possible.noArgument++
				continue
			}

			if proto.Equal(prop.proposal, possible.proposal) {
				possible.noArgument++
				possible.preprepared++
			}
		}
	}

	// see if there is an in flight proposal that is agreed on
	agreed := -1
	for i, possible := range possibleProposals {
		if possible.preprepared < f+1 { // condition A2 doesn't hold
			continue
		}
		if possible.noArgument < quorum { // condition A1 doesn't hold
			continue
		}
		agreed = i
		break
	}

	// condition A holds
	if agreed != -1 {
		return true, false, possibleProposals[agreed].proposal, nil
	}

	// condition B holds
	if noInFlightCount >= quorum { // there is a quorum of messages that support that there is no prepared in flight proposal
		return true, true, nil, nil
	}

	return false, false, nil, nil
}

// returns the highest sequence of a last decision within the given view data messages
func maxLastDecisionSequence(messages []*protos.ViewData) uint64 {
	max := uint64(0)
	for _, vd := range messages {
		if vd.LastDecision == nil {
			panic("The last decision is not set")
		}
		if vd.LastDecision.Metadata == nil { // this is a genesis proposal
			continue
		}
		md := &protos.ViewMetadata{}
		if err := proto.Unmarshal(vd.LastDecision.Metadata, md); err != nil {
			panic(fmt.Sprintf("Unable to unmarshal the last decision metadata, err: %v", err))
		}
		if md.LatestSequence > max {
			max = md.LatestSequence
		}
	}
	return max
}

func (v *ViewChanger) validateNewViewMsg(msg *protos.NewView) (valid bool, sync bool, deliver bool) {
	signed := msg.GetSignedViewData()
	nodesMap := make(map[uint64]struct{}, v.N)
	validViewDataMsgs := 0
	mySequence, myLastDecision := v.extractCurrentSequence()
	for _, svd := range signed {
		if _, exist := nodesMap[svd.Signer]; exist {
			continue // seen data from this node already
		}
		nodesMap[svd.Signer] = struct{}{}

		vd := &protos.ViewData{}
		if err := proto.Unmarshal(svd.RawViewData, vd); err != nil {
			v.Logger.Errorf("Node %d was unable to unmarshal viewData from the newView message, error: %v", v.SelfID, err)
			return false, false, false
		}

		if vd.NextView != v.currView {
			v.Logger.Warnf("Node %d is processing newView message, but nextView of %s is %d, while the currView is %d", v.SelfID, signedViewDataToString(svd), vd.NextView, v.currView)
			return false, false, false
		}

		if vd.LastDecision == nil {
			v.Logger.Warnf("Node %d is processing newView message, but the last decision of %s is not set", v.SelfID, signedViewDataToString(svd))
			return false, false, false
		}

		// Begin to check the last decision within the view data message.
		//
		// This node might be ahead, in which case it might not have the right config to validate
		// the decision and signatures, and so the view data message is deemed invalid.
		//
		// If this node is too far behind then it needs to sync.
		// No validation can be done since it might not have the appropriate config.
		//
		// If the last decision sequence is equal to this node's sequence then we check that the decisions are equal.
		// However, we cannot validate the decision signatures since this last decision might have been a reconfig.
		//
		// Lastly, this node is behind by one sequence, and so it validates the decision and delivers it.
		// Only after delivery the message signature is verified, again since this decision might have been a reconfig.

		if vd.LastDecision.Metadata == nil { // this is a genesis proposal
			if mySequence > 0 {
				// can't validate the signature since I am ahead
				if err := ValidateInFlight(vd.InFlightProposal, 0); err != nil {
					v.Logger.Warnf("Node %d is processing newView message, but the in flight proposal of %s is invalid, error: %v", v.SelfID, signedViewDataToString(svd), err)
					return false, false, false
				}
				validViewDataMsgs++
				continue
			}
			if err := v.Verifier.VerifySignature(types.Signature{ID: svd.Signer, Value: svd.Signature, Msg: svd.RawViewData}); err != nil {
				v.Logger.Warnf("Node %d is processing newView message, but signature of %s is invalid, error: %v", v.SelfID, signedViewDataToString(svd), err)
				return false, false, false
			}
			if err := ValidateInFlight(vd.InFlightProposal, 0); err != nil {
				v.Logger.Warnf("Node %d is processing newView message, but the in flight proposal of %s is invalid, error: %v", v.SelfID, signedViewDataToString(svd), err)
				return false, false, false
			}
			validViewDataMsgs++
			continue
		}

		lastDecisionMD := &protos.ViewMetadata{}
		if err := proto.Unmarshal(vd.LastDecision.Metadata, lastDecisionMD); err != nil {
			v.Logger.Warnf("Node %d is processing newView message, but was unable to unmarshal the last decision of %s, err: %v", v.SelfID, signedViewDataToString(svd), err)
			return false, false, false
		}
		if lastDecisionMD.ViewId >= vd.NextView {
			v.Logger.Warnf("Node %d is processing newView message, but the last decision view %d is greater or equal to requested next view %d of %s", v.SelfID, lastDecisionMD.ViewId, vd.NextView, signedViewDataToString(svd))
			return false, false, false
		}

		if lastDecisionMD.LatestSequence > mySequence+1 { // this is a decision in the future, can't verify it and should sync
			v.Synchronizer.Sync() // TODO check if I manged to sync to latest decision, revalidate new view, and join the other nodes
			return true, true, false
		}

		if lastDecisionMD.LatestSequence < mySequence { // this is a decision in the past
			// can't validate the signature since I am ahead
			if err := ValidateInFlight(vd.InFlightProposal, lastDecisionMD.LatestSequence); err != nil {
				v.Logger.Warnf("Node %d is processing newView message, but the in flight proposal of %s is invalid, error: %v", v.SelfID, signedViewDataToString(svd), err)
				return false, false, false
			}
			validViewDataMsgs++
			continue
		}

		if lastDecisionMD.LatestSequence == mySequence { // just make sure that we have the same last decision, can't verify the signatures of this last decision since this might have been a reconfiguration
			// the signature on this message can be verified
			if err := v.Verifier.VerifySignature(types.Signature{ID: svd.Signer, Value: svd.Signature, Msg: svd.RawViewData}); err != nil {
				v.Logger.Warnf("Node %d is processing newView message, but signature of %s is invalid, error: %v", v.SelfID, signedViewDataToString(svd), err)
				return false, false, false
			}

			// compare the last decision itself
			if !proto.Equal(vd.LastDecision, myLastDecision) {
				v.Logger.Warnf("Node %d is processing newView message, but the last decision of %s is with the same sequence but is not equal", v.SelfID, signedViewDataToString(svd))
				return false, false, false
			}

			if err := ValidateInFlight(vd.InFlightProposal, lastDecisionMD.LatestSequence); err != nil {
				v.Logger.Warnf("Node %d is processing newView message, but the in flight proposal of %s is invalid, error: %v", v.SelfID, signedViewDataToString(svd), err)
				return false, false, false
			}

			validViewDataMsgs++
			continue
		}

		if lastDecisionMD.LatestSequence != mySequence+1 {
			v.Logger.Warnf("Node %d is processing newView message, but the last decision sequence is not equal to this node's sequence + 1", v.SelfID)
			return false, false, false
		}

		_, err := ValidateLastDecision(vd, v.quorum, v.N, v.Verifier)
		if err != nil {
			v.Logger.Warnf("Node %d is processing newView message, but the last decision of %s is invalid, reason: %v", v.SelfID, signedViewDataToString(svd), err)
			return false, false, false
		}

		proposal := types.Proposal{
			Header:               vd.LastDecision.Header,
			Metadata:             vd.LastDecision.Metadata,
			Payload:              vd.LastDecision.Payload,
			VerificationSequence: int64(vd.LastDecision.VerificationSequence),
		}
		signatures := make([]types.Signature, 0)
		for _, sig := range vd.LastDecisionSignatures {
			signature := types.Signature{
				ID:    sig.Signer,
				Value: sig.Value,
				Msg:   sig.Msg,
			}
			signatures = append(signatures, signature)
		}
		v.deliverDecision(proposal, signatures)

		select { // if there was a delivery with a reconfig we need to stop here before verify signature
		case <-v.stopChan:
			return false, false, false
		default:
		}

		if err = v.Verifier.VerifySignature(types.Signature{ID: svd.Signer, Value: svd.Signature, Msg: svd.RawViewData}); err != nil {
			v.Logger.Warnf("Node %d is processing newView message, but signature of %s is invalid, error: %v", v.SelfID, signedViewDataToString(svd), err)
			return false, false, false
		}

		if err = ValidateInFlight(vd.InFlightProposal, lastDecisionMD.LatestSequence); err != nil {
			v.Logger.Warnf("Node %d is processing newView message, but the in flight proposal of %s is invalid, error: %v", v.SelfID, signedViewDataToString(svd), err)
			return false, false, false
		}

		return true, false, true
	}

	if validViewDataMsgs < v.quorum {
		v.Logger.Warnf("Node %d is processing newView message, but there was only %d valid view data messages while the quorum is %d", v.SelfID, validViewDataMsgs, v.quorum)
		return false, false, false
	}

	v.Logger.Debugf("Node %d found a quorum of valid view data messages within the new view message", v.SelfID)
	return true, false, false
}

func (v *ViewChanger) extractViewDataMessages(msg *protos.NewView) []*protos.ViewData {
	signed := msg.GetSignedViewData()
	vds := make([]*protos.ViewData, 0)
	for _, svd := range signed {
		vd := &protos.ViewData{}
		if err := proto.Unmarshal(svd.RawViewData, vd); err != nil {
			v.Logger.Panicf("Node %d was unable to unmarshal viewData from the newView message, error: %v", v.SelfID, err)
		}
		vds = append(vds, vd)
	}
	return vds
}

func (v *ViewChanger) processNewViewMsg(msg *protos.NewView) {
	valid, calledSync, calledDeliver := v.validateNewViewMsg(msg)
	for calledDeliver {
		v.Logger.Debugf("Node %d is processing a newView message, and delivered a proposal", v.SelfID)
		valid, calledSync, calledDeliver = v.validateNewViewMsg(msg)
	}
	if !valid {
		v.Logger.Warnf("Node %d is processing a newView message, but the message is invalid", v.SelfID)
		return
	}
	if calledSync {
		v.Logger.Debugf("Node %d is processing a newView message, and requested a sync", v.SelfID)
		return
	}

	ok, noInFlight, inFlightProposal, err := CheckInFlight(v.extractViewDataMessages(msg), v.f, v.quorum, v.N, v.Verifier)
	if err != nil {
		v.Logger.Panicf("The check of the in flight proposal by node %d returned an error: %v", v.SelfID, err)
	}
	if !ok {
		v.Logger.Debugf("The check of the in flight proposal by node %d did not pass", v.SelfID)
		return
	}

	if !noInFlight && !v.commitInFlightProposal(inFlightProposal) {
		v.Logger.Warnf("Node %d was unable to commit the in flight proposal, not changing the view", v.SelfID)
		return
	}

	mySequence, _ := v.extractCurrentSequence()

	newViewToSave := &protos.SavedMessage{
		Content: &protos.SavedMessage_NewView{
			NewView: &protos.ViewMetadata{
				ViewId:         v.currView,
				LatestSequence: mySequence,
			},
		},
	}
	if err = v.State.Save(newViewToSave); err != nil {
		v.Logger.Panicf("Failed to save message to state, error: %v", err)
	}

	select { // if there was a delivery or sync with a reconfig when committing the in-flight proposal we should stop
	case <-v.stopChan:
		return
	default:
	}

	v.realView = v.currView
	v.MetricsViewChange.RealView.Set(float64(v.realView))
	v.nvs.clear()
	v.Controller.ViewChanged(v.currView, mySequence+1)

	v.RequestsTimer.RestartTimers()
	v.checkTimeout = false
	v.backOffFactor = 1 // reset
}

func (v *ViewChanger) deliverDecision(proposal types.Proposal, signatures []types.Signature) {
	v.Logger.Debugf("Delivering to app the last decision proposal")
	reconfig := v.Application.Deliver(proposal, signatures)
	if reconfig.InLatestDecision {
		v.close()
	}
	if v.isProposalLatestComparedToCheckpoint(proposal) {
		// Only set the proposal in case it is later than the already known checkpoint.
		v.Checkpoint.Set(proposal, signatures)
	}
	requests := v.Verifier.RequestsFromProposal(proposal)
	for _, reqInfo := range requests {
		if err := v.RequestsTimer.RemoveRequest(reqInfo); err != nil {
			v.Logger.Warnf("Error during remove of request %s from the pool, err: %v", reqInfo, err)
		}
	}
	v.Pruner.MaybePruneRevokedRequests()
}

func (v *ViewChanger) isProposalLatestComparedToCheckpoint(proposal types.Proposal) bool {
	checkpointProposal, _ := v.Checkpoint.Get()
	return v.sequenceFromProposal(proposal.Metadata) > v.sequenceFromProposal(checkpointProposal.Metadata)
}

func (v *ViewChanger) sequenceFromProposal(rawMetadata []byte) uint64 {
	md := &protos.ViewMetadata{}
	if err := proto.Unmarshal(rawMetadata, md); err != nil {
		v.Logger.Panicf("Failed extracting view metadata from proposal metadata %s: %v",
			base64.StdEncoding.EncodeToString(rawMetadata), err)
	}
	return md.LatestSequence
}

func (v *ViewChanger) commitInFlightProposal(proposal *protos.Proposal) (success bool) {
	myLastDecision, _ := v.Checkpoint.Get()
	if proposal == nil {
		v.Logger.Panicf("The in flight proposal is nil")
<<<<<<< HEAD
		return false
=======
		return
>>>>>>> 02a697ed
	}
	proposalMD := &protos.ViewMetadata{}
	if err := proto.Unmarshal(proposal.Metadata, proposalMD); err != nil {
		v.Logger.Panicf("Node %d is unable to unmarshal the in flight proposal metadata, err: %v", v.SelfID, err)
	}

	if myLastDecision.Metadata != nil { // if metadata is nil then I am at genesis proposal and I should commit the in flight proposal anyway
		lastDecisionMD := &protos.ViewMetadata{}
		if err := proto.Unmarshal(myLastDecision.Metadata, lastDecisionMD); err != nil {
			v.Logger.Panicf("Node %d is unable to unmarshal its own last decision metadata from checkpoint, err: %v", v.SelfID, err)
		}
		if lastDecisionMD.LatestSequence == proposalMD.LatestSequence {
			v.Logger.Debugf("Node %d already decided on sequence %d and so it will not commit the in flight proposal with the same sequence", v.SelfID, lastDecisionMD.LatestSequence)
<<<<<<< HEAD
			v.Logger.Debugf("Node %d is comparing its last decision with the in flight proposal with the same sequence %d", v.SelfID, lastDecisionMD.LatestSequence)
=======
			v.Logger.Debugf("Node %d is comparing its last decision with the in flight proposal with the same sequence", v.SelfID, lastDecisionMD.LatestSequence)
>>>>>>> 02a697ed
			if !proto.Equal(myLastDecision, proposal) {
				v.Logger.Warnf("Node %d compared its last decision with the in flight proposal, which has the same sequence, but they are not equal", v.SelfID)
				return false
			}
			return true // I already decided on the in flight proposal
		}
		if lastDecisionMD.LatestSequence != proposalMD.LatestSequence-1 {
			v.Logger.Panicf("Node %d got an in flight proposal with sequence %d while its last decision was on sequence %d", v.SelfID, proposalMD.LatestSequence, lastDecisionMD.LatestSequence)
		}
	}

	v.Logger.Debugf("Node %d is creating a view for the in flight proposal", v.SelfID)

	inFlightViewNum := proposalMD.ViewId
	inFlightViewLatestSeq := proposalMD.LatestSequence

	v.inFlightViewLock.Lock()
	inFlightView := &View{
		RetrieveCheckpoint: v.Checkpoint.Get,
		DecisionsPerLeader: v.DecisionsPerLeader,
		SelfID:             v.SelfID,
		N:                  v.N,
		Number:             inFlightViewNum,
		LeaderID:           v.SelfID, // so that no byzantine leader will cause a complain
		Quorum:             v.quorum,
		Decider:            v,
		FailureDetector:    v,
		Sync:               v,
		Logger:             v.Logger,
		Comm:               v.Comm,
		Verifier:           v.Verifier,
		Signer:             v.Signer,
		ProposalSequence:   inFlightViewLatestSeq,
		State:              v.State,
		InMsgQSize:         v.InMsqQSize,
		ViewSequences:      v.ViewSequences,
		Phase:              PREPARED,
		MetricsBlacklist:   v.MetricsBlacklist,
		MetricsView:        v.MetricsView,
	}
	inFlightView.MetricsView.ViewNumber.Set(float64(inFlightView.Number))
	inFlightView.MetricsView.LeaderID.Set(float64(inFlightView.LeaderID))
	inFlightView.MetricsView.ProposalSequence.Set(float64(inFlightView.ProposalSequence))
	inFlightView.MetricsView.DecisionsInView.Set(float64(inFlightView.DecisionsInView))
	inFlightView.MetricsView.Phase.Set(float64(inFlightView.Phase))

	v.inFlightView = inFlightView
	v.inFlightView.inFlightProposal = &types.Proposal{
		VerificationSequence: int64(proposal.VerificationSequence),
		Metadata:             proposal.Metadata,
		Payload:              proposal.Payload,
		Header:               proposal.Header,
	}
	v.inFlightView.myProposalSig = v.Signer.SignProposal(*v.inFlightView.inFlightProposal, nil)
	v.inFlightView.lastBroadcastSent = &protos.Message{
		Content: &protos.Message_Commit{
			Commit: &protos.Commit{
				View:   v.inFlightView.Number,
				Digest: v.inFlightView.inFlightProposal.Digest(),
				Seq:    v.inFlightView.ProposalSequence,
				Signature: &protos.Signature{
					Signer: v.inFlightView.myProposalSig.ID,
					Value:  v.inFlightView.myProposalSig.Value,
					Msg:    v.inFlightView.myProposalSig.Msg,
				},
			},
		},
	}

	v.Logger.Debugf("Waiting two ticks before starting in-flight view")
	<-v.Ticker
	<-v.Ticker

	inFlightView.Start()
	defer inFlightView.Abort()

	v.inFlightViewLock.Unlock()

	v.Logger.Debugf("Node %d started a view for the in flight proposal", v.SelfID)

	// wait for view to finish or time out
	for {
		select {
		case <-v.inFlightDecideChan:
			v.Logger.Infof("In-flight view %d with latest sequence %d has committed a decision", inFlightViewNum, inFlightViewLatestSeq)
			return true
		case <-v.inFlightSyncChan:
			v.Logger.Infof("In-flight view %d with latest sequence %d has asked to sync", inFlightViewNum, inFlightViewLatestSeq)
			return false
		case now := <-v.Ticker:
			v.lastTick = now
			if v.checkIfTimeout(now) {
				v.Logger.Infof("Timeout expired waiting on In-flight %d with latest sequence view to commit %d", inFlightViewNum, inFlightViewLatestSeq)
				return false
			}
		case <-v.stopChan:
			v.Logger.Infof("View changer was instructed to stop")
			return false
		}
	}
}

// Decide delivers to the application and informs the view changer after delivery
func (v *ViewChanger) Decide(proposal types.Proposal, signatures []types.Signature, requests []types.RequestInfo) {
	v.inFlightView.stop()
	v.Logger.Debugf("Delivering to app the last decision proposal")
	reconfig := v.Application.Deliver(proposal, signatures)
	if reconfig.InLatestDecision {
		v.close()
	}
	if v.isProposalLatestComparedToCheckpoint(proposal) {
		// Only set the proposal in case it is later than the already known checkpoint.
		v.Checkpoint.Set(proposal, signatures)
	}
	for _, reqInfo := range requests {
		if err := v.RequestsTimer.RemoveRequest(reqInfo); err != nil {
			v.Logger.Warnf("Error during remove of request %s from the pool, err: %v", reqInfo, err)
		}
	}
	v.Pruner.MaybePruneRevokedRequests()
	v.inFlightDecideChan <- struct{}{}
}

// Complain panics when a view change is requested
func (v *ViewChanger) Complain(viewNum uint64, stopView bool) {
	v.Logger.Panicf("Node %d has complained while in the view for the in flight proposal", v.SelfID)
}

// Sync calls the synchronizer and informs the view changer of the sync
func (v *ViewChanger) Sync() {
	// the in flight proposal view asked to sync
	v.Logger.Debugf("Node %d is calling sync because the in flight proposal view has asked to sync", v.SelfID)
	v.Synchronizer.Sync()
	v.inFlightSyncChan <- struct{}{}
}

// HandleViewMessage passes a message to the in flight proposal view if applicable
func (v *ViewChanger) HandleViewMessage(sender uint64, m *protos.Message) {
	v.inFlightViewLock.RLock()
	defer v.inFlightViewLock.RUnlock()
	if view := v.inFlightView; view != nil {
		v.Logger.Debugf("Node %d is passing a message to the in flight view", v.SelfID)
		view.HandleMessage(sender, m)
	}
}

func (v *ViewChanger) blacklist() []uint64 {
	prop, _ := v.Checkpoint.Get()
	md := &protos.ViewMetadata{}
	if err := proto.Unmarshal(prop.Metadata, md); err != nil {
		v.Logger.Panicf("Failed unmarshalling metadata: %v", err)
	}
	return md.BlackList
}<|MERGE_RESOLUTION|>--- conflicted
+++ resolved
@@ -12,9 +12,8 @@
 	"sync/atomic"
 	"time"
 
+	"github.com/SmartBFT-Go/consensus/pkg/api"
 	"github.com/SmartBFT-Go/consensus/pkg/metrics/disabled"
-
-	"github.com/SmartBFT-Go/consensus/pkg/api"
 	"github.com/SmartBFT-Go/consensus/pkg/types"
 	protos "github.com/SmartBFT-Go/consensus/smartbftprotos"
 	"github.com/golang/protobuf/proto"
@@ -475,13 +474,8 @@
 		VerificationSequence: uint64(inFlight.VerificationSequence),
 	}
 	if lastDecision == nil {
-<<<<<<< HEAD
 		v.Logger.Panicf("%d The given last decision is nil", v.SelfID)
 		return proposal
-=======
-		v.Logger.Panicf("￿The given last decision is nil", v.SelfID)
-		return nil
->>>>>>> 02a697ed
 	}
 	if lastDecision.Metadata == nil {
 		return proposal // this is the first proposal after genesis
@@ -1198,11 +1192,7 @@
 	myLastDecision, _ := v.Checkpoint.Get()
 	if proposal == nil {
 		v.Logger.Panicf("The in flight proposal is nil")
-<<<<<<< HEAD
-		return false
-=======
-		return
->>>>>>> 02a697ed
+		return
 	}
 	proposalMD := &protos.ViewMetadata{}
 	if err := proto.Unmarshal(proposal.Metadata, proposalMD); err != nil {
@@ -1216,11 +1206,7 @@
 		}
 		if lastDecisionMD.LatestSequence == proposalMD.LatestSequence {
 			v.Logger.Debugf("Node %d already decided on sequence %d and so it will not commit the in flight proposal with the same sequence", v.SelfID, lastDecisionMD.LatestSequence)
-<<<<<<< HEAD
 			v.Logger.Debugf("Node %d is comparing its last decision with the in flight proposal with the same sequence %d", v.SelfID, lastDecisionMD.LatestSequence)
-=======
-			v.Logger.Debugf("Node %d is comparing its last decision with the in flight proposal with the same sequence", v.SelfID, lastDecisionMD.LatestSequence)
->>>>>>> 02a697ed
 			if !proto.Equal(myLastDecision, proposal) {
 				v.Logger.Warnf("Node %d compared its last decision with the in flight proposal, which has the same sequence, but they are not equal", v.SelfID)
 				return false
