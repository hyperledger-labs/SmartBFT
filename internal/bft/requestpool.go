// Copyright IBM Corp. All Rights Reserved.
//
// SPDX-License-Identifier: Apache-2.0
//

package bft

import (
	"container/list"
	"context"
	"fmt"
	"sync"
	"time"

	"github.com/SmartBFT-Go/consensus/pkg/api"
	"github.com/SmartBFT-Go/consensus/pkg/metrics/disabled"
	"github.com/SmartBFT-Go/consensus/pkg/types"
	"github.com/pkg/errors"
	"golang.org/x/sync/semaphore"
)

const (
	defaultRequestTimeout    = 10 * time.Second // for unit tests only
	defaultMaxBytes          = 100 * 1024       // default max request size would be of size 100Kb
	defaultSizeOfDelElements = 1000             // default size slice of delete elements
	defaultEraseTimeout      = 5 * time.Second  // for cicle erase silice of delete elements
)

var (
	ErrReqAlreadyExists    = fmt.Errorf("request already exists")
	ErrReqAlreadyProcessed = fmt.Errorf("request already processed")
	ErrRequestTooBig       = fmt.Errorf("submitted request is too big")
	ErrSubmitTimeout       = fmt.Errorf("timeout submitting to request pool")
)

//go:generate mockery -dir . -name RequestTimeoutHandler -case underscore -output ./mocks/

// RequestTimeoutHandler defines the methods called by request timeout timers created by time.AfterFunc.
// This interface is implemented by the bft.Controller.
type RequestTimeoutHandler interface {
	// OnRequestTimeout is called when a request timeout expires.
	OnRequestTimeout(request []byte, requestInfo types.RequestInfo)
	// OnLeaderFwdRequestTimeout is called when a leader forwarding timeout expires.
	OnLeaderFwdRequestTimeout(request []byte, requestInfo types.RequestInfo)
	// OnAutoRemoveTimeout is called when a auto-remove timeout expires.
	OnAutoRemoveTimeout(requestInfo types.RequestInfo)
}

// Pool implements requests pool, maintains pool of given size provided during
// construction. In case there are more incoming request than given size it will
// block during submit until there will be place to submit new ones.
type Pool struct {
	logger    api.Logger
	metrics   *MetricsRequestPool
	inspector api.RequestInspector
	options   PoolOptions

	cancel         context.CancelFunc
	lock           sync.RWMutex
	fifo           *list.List
	semaphore      *semaphore.Weighted
	existMap       map[types.RequestInfo]*list.Element
	timeoutHandler RequestTimeoutHandler
	closed         bool
	stopped        bool
	submittedChan  chan struct{}
	sizeBytes      uint64
	delMap         map[types.RequestInfo]struct{}
	delSlice       []types.RequestInfo
}

// requestItem captures request related information
type requestItem struct {
<<<<<<< HEAD
	request []byte
	timeout *time.Timer
	begin   time.Time
=======
	request           []byte
	timeout           *time.Timer
	additionTimestamp time.Time
>>>>>>> 3b5be738
}

// PoolOptions is the pool configuration
type PoolOptions struct {
	QueueSize         int64
	ForwardTimeout    time.Duration
	ComplainTimeout   time.Duration
	AutoRemoveTimeout time.Duration
	RequestMaxBytes   uint64
	SubmitTimeout     time.Duration
	MetricsProvider   *api.CustomerProvider
}

// NewPool constructs new requests pool
func NewPool(log api.Logger, inspector api.RequestInspector, th RequestTimeoutHandler, options PoolOptions, submittedChan chan struct{}) *Pool {
	if options.ForwardTimeout == 0 {
		options.ForwardTimeout = defaultRequestTimeout
	}
	if options.ComplainTimeout == 0 {
		options.ComplainTimeout = defaultRequestTimeout
	}
	if options.AutoRemoveTimeout == 0 {
		options.AutoRemoveTimeout = defaultRequestTimeout
	}
	if options.RequestMaxBytes == 0 {
		options.RequestMaxBytes = defaultMaxBytes
	}
	if options.SubmitTimeout == 0 {
		options.SubmitTimeout = defaultRequestTimeout
	}
	if options.MetricsProvider == nil {
		options.MetricsProvider = api.NewCustomerProvider(&disabled.Provider{})
	}

	ctx, cancel := context.WithCancel(context.Background())

	rp := &Pool{
		cancel:         cancel,
		timeoutHandler: th,
		logger:         log,
		metrics:        NewMetricsRequestPool(options.MetricsProvider),
		inspector:      inspector,
		fifo:           list.New(),
		semaphore:      semaphore.NewWeighted(options.QueueSize),
		existMap:       make(map[types.RequestInfo]*list.Element),
		options:        options,
		submittedChan:  submittedChan,
		delMap:         make(map[types.RequestInfo]struct{}),
		delSlice:       make([]types.RequestInfo, 0, defaultSizeOfDelElements),
	}

	go func() {
		tic := time.NewTicker(defaultEraseTimeout)

		for {
			select {
			case <-tic.C:
				rp.eraseFromDelSlice()
			case <-ctx.Done():
				tic.Stop()

				return
			}
		}
	}()

	return rp
}

// ChangeTimeouts changes the timeout of the pool
func (rp *Pool) ChangeTimeouts(th RequestTimeoutHandler, options PoolOptions) {
	rp.lock.Lock()
	defer rp.lock.Unlock()

	if !rp.stopped {
		rp.logger.Errorf("Trying to change timeouts but the pool is not stopped")
		return
	}

	if options.ForwardTimeout == 0 {
		options.ForwardTimeout = defaultRequestTimeout
	}
	if options.ComplainTimeout == 0 {
		options.ComplainTimeout = defaultRequestTimeout
	}
	if options.AutoRemoveTimeout == 0 {
		options.AutoRemoveTimeout = defaultRequestTimeout
	}

	rp.options.ForwardTimeout = options.ForwardTimeout
	rp.options.ComplainTimeout = options.ComplainTimeout
	rp.options.AutoRemoveTimeout = options.AutoRemoveTimeout

	rp.timeoutHandler = th

	rp.logger.Debugf("Changed pool timeouts")
}

func (rp *Pool) isClosed() bool {
	rp.lock.Lock()
	defer rp.lock.Unlock()

	return rp.closed
}

// Submit a request into the pool, returns an error when request is already in the pool
func (rp *Pool) Submit(request []byte) error {
	reqInfo := rp.inspector.RequestID(request)
	if rp.isClosed() {
		return errors.Errorf("pool closed, request rejected: %s", reqInfo)
	}

	if uint64(len(request)) > rp.options.RequestMaxBytes {
		rp.metrics.CountOfFailAddRequestToPool.With(
			rp.metrics.LabelsForWith(nameReasonFailAdd, reasonRequestMaxBytes)...,
		).Add(1)
		return fmt.Errorf(
			"submitted request (%d) is bigger than request max bytes (%d)",
			len(request),
			rp.options.RequestMaxBytes,
		)
	}

	rp.lock.RLock()
	_, alreadyExists := rp.existMap[reqInfo]
	_, alreadyDelete := rp.delMap[reqInfo]
	rp.lock.RUnlock()

	if alreadyExists {
		rp.logger.Debugf("request %s already exists in the pool", reqInfo)
		return ErrReqAlreadyExists
	}

	if alreadyDelete {
		rp.logger.Debugf("request %s already processed", reqInfo)
		return ErrReqAlreadyProcessed
	}

	ctx, cancel := context.WithTimeout(context.Background(), rp.options.SubmitTimeout)
	defer cancel()
	// do not wait for a semaphore with a lock, as it will prevent draining the pool.
	if err := rp.semaphore.Acquire(ctx, 1); err != nil {
		rp.metrics.CountOfFailAddRequestToPool.With(
			rp.metrics.LabelsForWith(nameReasonFailAdd, reasonSemaphoreAcquireFail)...,
		).Add(1)
		return errors.Wrapf(err, "acquiring semaphore for request: %s", reqInfo)
	}

	reqCopy := append(make([]byte, 0), request...)

	rp.lock.Lock()
	defer rp.lock.Unlock()

	if _, existsEl := rp.existMap[reqInfo]; existsEl {
		rp.semaphore.Release(1)
		rp.logger.Debugf("request %s has been already added to the pool", reqInfo)
		return ErrReqAlreadyExists
	}

	if _, deleteEl := rp.delMap[reqInfo]; deleteEl {
		rp.semaphore.Release(1)
		rp.logger.Debugf("request %s has been already processed", reqInfo)
		return ErrReqAlreadyProcessed
	}

	to := time.AfterFunc(
		rp.options.ForwardTimeout,
		func() { rp.onRequestTO(reqCopy, reqInfo) },
	)
	if rp.stopped {
		rp.logger.Debugf("pool stopped, submitting with a stopped timer, request: %s", reqInfo)
		to.Stop()
	}
	reqItem := &requestItem{
<<<<<<< HEAD
		request: reqCopy,
		timeout: to,
		begin:   time.Now(),
=======
		request:           reqCopy,
		timeout:           to,
		additionTimestamp: time.Now(),
>>>>>>> 3b5be738
	}

	element := rp.fifo.PushBack(reqItem)
	rp.metrics.CountOfRequestPool.Add(1)
	rp.metrics.CountOfRequestPoolAll.Add(1)
	rp.existMap[reqInfo] = element

	if len(rp.existMap) != rp.fifo.Len() {
		rp.logger.Panicf("RequestPool map and list are of different length: map=%d, list=%d", len(rp.existMap), rp.fifo.Len())
	}

	rp.logger.Debugf("Request %s submitted; started a timeout: %s", reqInfo, rp.options.ForwardTimeout)

	// notify that a request was submitted
	select {
	case rp.submittedChan <- struct{}{}:
	default:
	}

	rp.sizeBytes += uint64(len(element.Value.(*requestItem).request))

	return nil
}

// Size returns the number of requests currently residing the pool
func (rp *Pool) Size() int {
	rp.lock.Lock()
	defer rp.lock.Unlock()

	return len(rp.existMap)
}

// NextRequests returns the next requests to be batched.
// It returns at most maxCount requests, and at most maxSizeBytes, in a newly allocated slice.
// Return variable full indicates that the batch cannot be increased further by calling again with the same arguments.
func (rp *Pool) NextRequests(maxCount int, maxSizeBytes uint64, check bool) (batch [][]byte, full bool) {
	rp.lock.Lock()
	defer rp.lock.Unlock()

	if check {
		if (len(rp.existMap) < maxCount) && (rp.sizeBytes < maxSizeBytes) {
			return nil, false
		}
	}

	count := minInt(rp.fifo.Len(), maxCount)
	var totalSize uint64
	batch = make([][]byte, 0, count)
	element := rp.fifo.Front()
	for i := 0; i < count; i++ {
		req := element.Value.(*requestItem).request
		reqLen := uint64(len(req))
		if totalSize+reqLen > maxSizeBytes {
			rp.logger.Debugf("Returning batch of %d requests totalling %dB as it exceeds threshold of %dB",
				len(batch), totalSize, maxSizeBytes)
			return batch, true
		}
		batch = append(batch, req)
		totalSize += reqLen
		element = element.Next()
	}

	fullS := totalSize >= maxSizeBytes
	fullC := len(batch) == maxCount
	full = fullS || fullC
	if len(batch) > 0 {
		rp.logger.Debugf("Returning batch of %d requests totalling %dB",
			len(batch), totalSize)
	}
	return batch, full
}

// Prune removes requests for which the given predicate returns error.
func (rp *Pool) Prune(predicate func([]byte) error) {
	reqVec, infoVec := rp.copyRequests()

	var numPruned int
	for i, req := range reqVec {
		err := predicate(req)
		if err == nil {
			continue
		}

		if remErr := rp.RemoveRequest(infoVec[i]); remErr != nil {
			rp.logger.Debugf("Failed to prune request: %s; predicate error: %s; remove error: %s", infoVec[i], err, remErr)
		} else {
			rp.logger.Debugf("Pruned request: %s; predicate error: %s", infoVec[i], err)
			numPruned++
		}
	}

	rp.logger.Debugf("Pruned %d requests", numPruned)
}

func (rp *Pool) copyRequests() (requestVec [][]byte, infoVec []types.RequestInfo) {
	rp.lock.Lock()
	defer rp.lock.Unlock()

	requestVec = make([][]byte, len(rp.existMap))
	infoVec = make([]types.RequestInfo, len(rp.existMap))

	var i int
	for info, item := range rp.existMap {
		infoVec[i] = info
		requestVec[i] = item.Value.(*requestItem).request
		i++
	}

	return
}

// RemoveRequest removes the given request from the pool.
func (rp *Pool) RemoveRequest(requestInfo types.RequestInfo) error {
	rp.lock.Lock()
	defer rp.lock.Unlock()

	element, exist := rp.existMap[requestInfo]
	if !exist {
		rp.moveToDelSlice(requestInfo)
		errStr := fmt.Sprintf("request %s is not in the pool at remove time", requestInfo)
		rp.logger.Debugf(errStr)
		return fmt.Errorf(errStr)
	}

	rp.deleteRequest(element, requestInfo)
	rp.sizeBytes -= uint64(len(element.Value.(*requestItem).request))
	return nil
}

func (rp *Pool) deleteRequest(element *list.Element, requestInfo types.RequestInfo) {
	item := element.Value.(*requestItem)
	item.timeout.Stop()

	rp.fifo.Remove(element)
	rp.metrics.CountOfRequestPool.Add(-1)
<<<<<<< HEAD
	rp.metrics.LatencyOfRequestPool.Observe(time.Since(item.begin).Seconds())
=======
	rp.metrics.LatencyOfRequestPool.Observe(time.Since(item.additionTimestamp).Seconds())
>>>>>>> 3b5be738
	delete(rp.existMap, requestInfo)
	rp.moveToDelSlice(requestInfo)
	rp.logger.Infof("Removed request %s from request pool", requestInfo)
	rp.semaphore.Release(1)

	if len(rp.existMap) != rp.fifo.Len() {
		rp.logger.Panicf("RequestPool map and list are of different length: map=%d, list=%d", len(rp.existMap), rp.fifo.Len())
	}
}

func (rp *Pool) moveToDelSlice(requestInfo types.RequestInfo) {
	_, exist := rp.delMap[requestInfo]
	if exist {
		return
	}

	rp.delMap[requestInfo] = struct{}{}
	rp.delSlice = append(rp.delSlice, requestInfo)
}

func (rp *Pool) eraseFromDelSlice() {
	rp.lock.RLock()
	l := len(rp.delSlice)
	rp.lock.RUnlock()

	if l <= defaultSizeOfDelElements {
		return
	}

	rp.lock.Lock()
	defer rp.lock.Unlock()

	n := len(rp.delSlice) - defaultSizeOfDelElements

	for _, r := range rp.delSlice[:n] {
		delete(rp.delMap, r)
	}

	rp.delSlice = rp.delSlice[n:]
}

// Close removes all the requests, stops all the timeout timers.
func (rp *Pool) Close() {
	rp.lock.Lock()
	defer rp.lock.Unlock()

	rp.closed = true

	for requestInfo, element := range rp.existMap {
		rp.deleteRequest(element, requestInfo)
	}

	rp.cancel()
}

// StopTimers stops all the timeout timers attached to the pending requests, and marks the pool as "stopped".
// This which prevents submission of new requests, and renewal of timeouts by timer go-routines that where running
// at the time of the call to StopTimers().
func (rp *Pool) StopTimers() {
	rp.lock.Lock()
	defer rp.lock.Unlock()

	rp.stopped = true

	for _, element := range rp.existMap {
		item := element.Value.(*requestItem)
		item.timeout.Stop()
	}

	rp.logger.Debugf("Stopped all timers: size=%d", len(rp.existMap))
}

// RestartTimers restarts all the timeout timers attached to the pending requests, as RequestForwardTimeout, and re-allows
// submission of new requests.
func (rp *Pool) RestartTimers() {
	rp.lock.Lock()
	defer rp.lock.Unlock()

	rp.stopped = false

	for reqInfo, element := range rp.existMap {
		item := element.Value.(*requestItem)
		item.timeout.Stop()
		ri := reqInfo
		to := time.AfterFunc(
			rp.options.ForwardTimeout,
			func() { rp.onRequestTO(item.request, ri) },
		)
		item.timeout = to
	}

	rp.logger.Debugf("Restarted all timers: size=%d", len(rp.existMap))
}

func (rp *Pool) contains(reqInfo types.RequestInfo) bool {
	rp.lock.Lock()
	defer rp.lock.Unlock()
	_, contains := rp.existMap[reqInfo]
	return contains
}

// called by the goroutine spawned by time.AfterFunc
func (rp *Pool) onRequestTO(request []byte, reqInfo types.RequestInfo) {
	if !rp.contains(reqInfo) {
		return
	}

	rp.lock.Lock()

	element, contains := rp.existMap[reqInfo]
	if !contains {
		rp.lock.Unlock()
		rp.logger.Debugf("Request %s no longer in pool", reqInfo)
		return
	}

	if rp.closed || rp.stopped {
		rp.lock.Unlock()
		rp.logger.Debugf("Pool stopped, will NOT start a leader-forwarding timeout")
		return
	}

	// start a second timeout
	item := element.Value.(*requestItem)
	item.timeout = time.AfterFunc(
		rp.options.ComplainTimeout,
		func() { rp.onLeaderFwdRequestTO(request, reqInfo) },
	)
	rp.logger.Debugf("Request %s; started a leader-forwarding timeout: %s", reqInfo, rp.options.ComplainTimeout)

	rp.lock.Unlock()

	// may take time, in case Comm channel to leader is full; hence w/o the lock.
	rp.logger.Debugf("Request %s timeout expired, going to send to leader", reqInfo)
	rp.metrics.CountOfLeaderForwardRequest.Add(1)
	rp.timeoutHandler.OnRequestTimeout(request, reqInfo)
}

// called by the goroutine spawned by time.AfterFunc
func (rp *Pool) onLeaderFwdRequestTO(request []byte, reqInfo types.RequestInfo) {
	if !rp.contains(reqInfo) {
		return
	}

	rp.lock.Lock()

	element, contains := rp.existMap[reqInfo]
	if !contains {
		rp.lock.Unlock()
		rp.logger.Debugf("Request %s no longer in pool", reqInfo)
		return
	}

	if rp.closed || rp.stopped {
		rp.lock.Unlock()
		rp.logger.Debugf("Pool stopped, will NOT start auto-remove timeout")
		return
	}

	// start a third timeout
	item := element.Value.(*requestItem)
	item.timeout = time.AfterFunc(
		rp.options.AutoRemoveTimeout,
		func() { rp.onAutoRemoveTO(reqInfo) },
	)
	rp.logger.Debugf("Request %s; started auto-remove timeout: %s", reqInfo, rp.options.AutoRemoveTimeout)

	rp.lock.Unlock()

	// may take time, in case Comm channel is full; hence w/o the lock.
	rp.logger.Debugf("Request %s leader-forwarding timeout expired, going to complain on leader", reqInfo)
	rp.metrics.CountTimeoutTwoStep.Add(1)
	rp.timeoutHandler.OnLeaderFwdRequestTimeout(request, reqInfo)
}

// called by the goroutine spawned by time.AfterFunc
func (rp *Pool) onAutoRemoveTO(reqInfo types.RequestInfo) {
	rp.logger.Debugf("Request %s auto-remove timeout expired, going to remove from pool", reqInfo)
	if err := rp.RemoveRequest(reqInfo); err != nil {
		rp.logger.Errorf("Removal of request %s failed; error: %s", reqInfo, err)
		return
	}
	rp.metrics.CountOfDeleteRequestPool.Add(1)
	rp.timeoutHandler.OnAutoRemoveTimeout(reqInfo)
}<|MERGE_RESOLUTION|>--- conflicted
+++ resolved
@@ -71,15 +71,9 @@
 
 // requestItem captures request related information
 type requestItem struct {
-<<<<<<< HEAD
-	request []byte
-	timeout *time.Timer
-	begin   time.Time
-=======
 	request           []byte
 	timeout           *time.Timer
 	additionTimestamp time.Time
->>>>>>> 3b5be738
 }
 
 // PoolOptions is the pool configuration
@@ -254,15 +248,9 @@
 		to.Stop()
 	}
 	reqItem := &requestItem{
-<<<<<<< HEAD
-		request: reqCopy,
-		timeout: to,
-		begin:   time.Now(),
-=======
 		request:           reqCopy,
 		timeout:           to,
 		additionTimestamp: time.Now(),
->>>>>>> 3b5be738
 	}
 
 	element := rp.fifo.PushBack(reqItem)
@@ -398,11 +386,7 @@
 
 	rp.fifo.Remove(element)
 	rp.metrics.CountOfRequestPool.Add(-1)
-<<<<<<< HEAD
-	rp.metrics.LatencyOfRequestPool.Observe(time.Since(item.begin).Seconds())
-=======
 	rp.metrics.LatencyOfRequestPool.Observe(time.Since(item.additionTimestamp).Seconds())
->>>>>>> 3b5be738
 	delete(rp.existMap, requestInfo)
 	rp.moveToDelSlice(requestInfo)
 	rp.logger.Infof("Removed request %s from request pool", requestInfo)
