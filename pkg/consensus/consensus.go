// Copyright IBM Corp. All Rights Reserved.
//
// SPDX-License-Identifier: Apache-2.0
//

package consensus

import (
	"sort"
	"strings"
	"sync"
	"sync/atomic"
	"time"

	algorithm "github.com/SmartBFT-Go/consensus/internal/bft"
	bft "github.com/SmartBFT-Go/consensus/pkg/api"
	"github.com/SmartBFT-Go/consensus/pkg/types"
	protos "github.com/SmartBFT-Go/consensus/smartbftprotos"
	"github.com/golang/protobuf/proto"
	"github.com/pkg/errors"
)

// Consensus submits requests to be total ordered,
// and delivers to the application proposals by invoking Deliver() on it.
// The proposals contain batches of requests assembled together by the Assembler.
type Consensus struct {
	Config             types.Configuration
	Application        bft.Application
	Assembler          bft.Assembler
	WAL                bft.WriteAheadLog
	WALInitialContent  [][]byte
	Comm               bft.Comm
	Signer             bft.Signer
	Verifier           bft.Verifier
	MembershipNotifier bft.MembershipNotifier
	RequestInspector   bft.RequestInspector
	Synchronizer       bft.Synchronizer
	Logger             bft.Logger
	Metadata           *protos.ViewMetadata
	LastProposal       types.Proposal
	LastSignatures     []types.Signature
	Scheduler          <-chan time.Time
	ViewChangerTicker  <-chan time.Time

	submittedChan chan struct{}
	inFlight      *algorithm.InFlightData
	checkpoint    *types.Checkpoint
	Pool          *algorithm.Pool
	viewChanger   *algorithm.ViewChanger
	controller    *algorithm.Controller
	collector     *algorithm.StateCollector
	state         *algorithm.PersistedState
	numberOfNodes uint64
	nodes         []uint64
	nodeMap       sync.Map

	consensusDone sync.WaitGroup
	stopOnce      sync.Once
	stopChan      chan struct{}

	consensusLock sync.RWMutex

	reconfigChan chan types.Reconfig

	running uint64
}

func (c *Consensus) Complain(viewNum uint64, stopView bool) {
	c.consensusLock.RLock()
	defer c.consensusLock.RUnlock()
	c.viewChanger.StartViewChange(viewNum, stopView)
}

func (c *Consensus) Deliver(proposal types.Proposal, signatures []types.Signature) types.Reconfig {
	reconfig := c.Application.Deliver(proposal, signatures)
	if reconfig.InLatestDecision {
		c.Logger.Debugf("Detected a reconfig in deliver")
		c.reconfigChan <- reconfig
	}
	return reconfig
}

func (c *Consensus) Sync() types.SyncResponse {
	syncResponse := c.Synchronizer.Sync()
	if syncResponse.Reconfig.InReplicatedDecisions {
		c.Logger.Debugf("Detected a reconfig in sync")
		c.reconfigChan <- types.Reconfig{
			InLatestDecision: true,
			CurrentNodes:     syncResponse.Reconfig.CurrentNodes,
			CurrentConfig:    syncResponse.Reconfig.CurrentConfig,
		}
	}
	return syncResponse
}

// GetLeaderID returns the current leader ID or zero if Consensus is not running
func (c *Consensus) GetLeaderID() uint64 {
	if atomic.LoadUint64(&c.running) == 0 {
		return 0
	}
	return c.controller.GetLeaderID()
}

func (c *Consensus) Start() error {
	if err := c.ValidateConfiguration(c.Comm.Nodes()); err != nil {
		return errors.Wrapf(err, "configuration is invalid")
	}

	c.consensusDone.Add(1)
	c.stopOnce = sync.Once{}
	c.stopChan = make(chan struct{})
	c.reconfigChan = make(chan types.Reconfig)
	c.consensusLock.Lock()
	defer c.consensusLock.Unlock()

	c.setNodes(c.Comm.Nodes())

	c.inFlight = &algorithm.InFlightData{}

	c.state = &algorithm.PersistedState{
		InFlightProposal: c.inFlight,
		Entries:          c.WALInitialContent,
		Logger:           c.Logger,
		WAL:              c.WAL,
	}

	c.checkpoint = &types.Checkpoint{}
	c.checkpoint.Set(c.LastProposal, c.LastSignatures)

	c.createComponents()
	opts := algorithm.PoolOptions{
		QueueSize:         int64(c.Config.RequestPoolSize),
		ForwardTimeout:    c.Config.RequestForwardTimeout,
		ComplainTimeout:   c.Config.RequestComplainTimeout,
		AutoRemoveTimeout: c.Config.RequestAutoRemoveTimeout,
		RequestMaxBytes:   c.Config.RequestMaxBytes,
		SubmitTimeout:     c.Config.RequestPoolSubmitTimeout,
	}
	c.submittedChan = make(chan struct{}, 1)
	c.Pool = algorithm.NewPool(c.Logger, c.RequestInspector, c.controller, opts, c.submittedChan)
	c.continueCreateComponents()

	c.Logger.Debugf("Application started with view %d, seq %d, and decisions %d", c.Metadata.ViewId, c.Metadata.LatestSequence, c.Metadata.DecisionsInView)
	view, seq, dec := c.setViewAndSeq(c.Metadata.ViewId, c.Metadata.LatestSequence, c.Metadata.DecisionsInView)

	c.waitForEachOther()

	go c.run()

	c.startComponents(view, seq, dec, true)

	atomic.StoreUint64(&c.running, 1)

	return nil
}

func (c *Consensus) run() {
	defer func() {
		c.Logger.Infof("Exiting")
		atomic.StoreUint64(&c.running, 0)
		c.Stop()
	}()

	defer c.consensusDone.Done()

	for {
		select {
		case reconfig := <-c.reconfigChan:
			c.reconfig(reconfig)
		case <-c.stopChan:
			return
		}
	}
}

func (c *Consensus) reconfig(reconfig types.Reconfig) {
	c.Logger.Debugf("Starting reconfig")
	c.consensusLock.Lock()
	defer c.consensusLock.Unlock()

	// make sure all components are stopped
	c.viewChanger.Stop()
	c.controller.StopWithPoolPause()
	c.collector.Stop()

	var exist bool
	for _, n := range reconfig.CurrentNodes {
		if c.Config.SelfID == n {
			exist = true
			break
		}
	}

	if !exist {
		c.Logger.Infof("Evicted in reconfiguration, shutting down")
		c.close()
		return
	}

	c.Config = reconfig.CurrentConfig
	if err := c.ValidateConfiguration(reconfig.CurrentNodes); err != nil {
		if strings.Contains(err.Error(), "nodes does not contain the SelfID") {
			c.close()
			c.Logger.Infof("Closing consensus since this node is not in the current set of nodes")
			return
		}
		c.Logger.Panicf("Configuration is invalid, error: %v", err)
	}

	c.setNodes(reconfig.CurrentNodes)

	c.createComponents()
	opts := algorithm.PoolOptions{
		ForwardTimeout:    c.Config.RequestForwardTimeout,
		ComplainTimeout:   c.Config.RequestComplainTimeout,
		AutoRemoveTimeout: c.Config.RequestAutoRemoveTimeout,
		RequestMaxBytes:   c.Config.RequestMaxBytes,
		SubmitTimeout:     c.Config.RequestPoolSubmitTimeout,
	}
	c.Pool.ChangeTimeouts(c.controller, opts) // TODO handle reconfiguration of queue size in the pool
	c.continueCreateComponents()

	proposal, _ := c.checkpoint.Get()
	md := &protos.ViewMetadata{}
	if err := proto.Unmarshal(proposal.Metadata, md); err != nil {
		c.Logger.Panicf("Couldn't unmarshal the checkpoint metadata, error: %v", err)
	}
	c.Logger.Debugf("Checkpoint with view %d and seq %d", md.ViewId, md.LatestSequence)

	view, seq, dec := c.setViewAndSeq(md.ViewId, md.LatestSequence, md.DecisionsInView)

	c.waitForEachOther()

	c.startComponents(view, seq, dec, false)

	c.Pool.RestartTimers()

	c.Logger.Debugf("Reconfig is done")
}

func (c *Consensus) close() {
	c.stopOnce.Do(
		func() {
			select {
			case <-c.stopChan:
				return
			default:
				close(c.stopChan)
			}
		},
	)
}

func (c *Consensus) Stop() {
	c.consensusLock.RLock()
	c.viewChanger.Stop()
	c.controller.Stop()
	c.collector.Stop()
	c.consensusLock.RUnlock()
	c.close()
	c.consensusDone.Wait()
}

func (c *Consensus) HandleMessage(sender uint64, m *protos.Message) {
	if _, exists := c.nodeMap.Load(sender); !exists {
		c.Logger.Warnf("Received message from unexpected node %d", sender)
		return
	}
	c.consensusLock.RLock()
	defer c.consensusLock.RUnlock()
	c.controller.ProcessMessages(sender, m)
}

func (c *Consensus) HandleRequest(sender uint64, req []byte) {
	c.consensusLock.RLock()
	defer c.consensusLock.RUnlock()
	c.controller.HandleRequest(sender, req)
}

func (c *Consensus) SubmitRequest(req []byte) error {
	c.consensusLock.RLock()
	defer c.consensusLock.RUnlock()
	if c.GetLeaderID() == 0 {
		return errors.Errorf("no leader")
	}
	c.Logger.Debugf("Submit Request: %s", c.RequestInspector.RequestID(req))
	return c.controller.SubmitRequest(req)
}

func (c *Consensus) proposalMaker() *algorithm.ProposalMaker {
	return &algorithm.ProposalMaker{
		DecisionsPerLeader: c.Config.DecisionsPerLeader,
		Checkpoint:         c.checkpoint,
		State:              c.state,
		Comm:               c.controller,
		Decider:            c.controller,
		Logger:             c.Logger,
		Signer:             c.Signer,
		MembershipNotifier: c.MembershipNotifier,
		SelfID:             c.Config.SelfID,
		Sync:               c.controller,
		FailureDetector:    c,
		Verifier:           c.Verifier,
		N:                  c.numberOfNodes,
		InMsqQSize:         int(c.Config.IncomingMessageBufferSize),
		ViewSequences:      c.controller.ViewSequences,
	}
}

func (c *Consensus) ValidateConfiguration(nodes []uint64) error {
	if err := c.Config.Validate(); err != nil {
		return errors.Wrap(err, "bad configuration")
	}

	nodeSet := make(map[uint64]bool)
	for _, val := range nodes {
		if val == 0 {
			return errors.Errorf("nodes contains node id 0 which is not permitted, nodes: %v", nodes)
		}
		nodeSet[val] = true
	}

	if !nodeSet[c.Config.SelfID] {
		return errors.Errorf("nodes does not contain the SelfID: %d, nodes: %v", c.Config.SelfID, nodes)
	}

	if len(nodeSet) != len(nodes) {
		return errors.Errorf("nodes contains duplicate IDs, nodes: %v", nodes)
	}

	return nil
}

func (c *Consensus) setNodes(nodes []uint64) {
	for _, n := range c.nodes {
		c.nodeMap.Delete(n)
	}

	c.numberOfNodes = uint64(len(nodes))
	c.nodes = sortNodes(nodes)
	for _, n := range nodes {
		c.nodeMap.Store(n, struct{}{})
	}
}

func sortNodes(nodes []uint64) []uint64 {
	sorted := make([]uint64, len(nodes))
	copy(sorted, nodes)
	sort.Slice(sorted, func(i, j int) bool {
		return sorted[i] < sorted[j]
	})
	return sorted
}

func (c *Consensus) createComponents() {
	c.viewChanger = &algorithm.ViewChanger{
		SelfID:             c.Config.SelfID,
		N:                  c.numberOfNodes,
		NodesList:          c.nodes,
		LeaderRotation:     c.Config.LeaderRotation,
		DecisionsPerLeader: c.Config.DecisionsPerLeader,
		SpeedUpViewChange:  c.Config.SpeedUpViewChange,
		Logger:             c.Logger,
		Signer:             c.Signer,
		Verifier:           c.Verifier,
		Checkpoint:         c.checkpoint,
		InFlight:           c.inFlight,
		State:              c.state,
		// Controller later
		// RequestsTimer later
		Ticker:            c.ViewChangerTicker,
		ResendTimeout:     c.Config.ViewChangeResendInterval,
		ViewChangeTimeout: c.Config.ViewChangeTimeout,
		InMsqQSize:        int(c.Config.IncomingMessageBufferSize),
	}

	c.collector = &algorithm.StateCollector{
		SelfID:         c.Config.SelfID,
		N:              c.numberOfNodes,
		Logger:         c.Logger,
		CollectTimeout: c.Config.CollectTimeout,
	}

	c.controller = &algorithm.Controller{
		Checkpoint:         c.checkpoint,
		WAL:                c.WAL,
		ID:                 c.Config.SelfID,
		N:                  c.numberOfNodes,
		NodesList:          c.nodes,
		LeaderRotation:     c.Config.LeaderRotation,
		DecisionsPerLeader: c.Config.DecisionsPerLeader,
		Verifier:           c.Verifier,
		Logger:             c.Logger,
		Assembler:          c.Assembler,
		Application:        c,
		FailureDetector:    c,
		Synchronizer:       c,
		Comm:               c.Comm,
		Signer:             c.Signer,
		RequestInspector:   c.RequestInspector,
		ViewChanger:        c.viewChanger,
		ViewSequences:      &atomic.Value{},
		Collector:          c.collector,
		State:              c.state,
		InFlight:           c.inFlight,
	}
	c.viewChanger.Application = &algorithm.MutuallyExclusiveDeliver{C: c.controller}
	c.viewChanger.Comm = c.controller
	c.viewChanger.Synchronizer = c.controller

	c.controller.ProposerBuilder = c.proposalMaker()
}

func (c *Consensus) continueCreateComponents() {
	batchBuilder := algorithm.NewBatchBuilder(c.Pool, c.submittedChan, c.Config.RequestBatchMaxCount, c.Config.RequestBatchMaxBytes, c.Config.RequestBatchMaxInterval)
	leaderMonitor := algorithm.NewHeartbeatMonitor(c.Scheduler, c.Logger, c.Config.LeaderHeartbeatTimeout, c.Config.LeaderHeartbeatCount, c.controller, c.numberOfNodes, c.controller, c.controller.ViewSequences, c.Config.NumOfTicksBehindBeforeSyncing)
	c.controller.RequestPool = c.Pool
	c.controller.Batcher = batchBuilder
	c.controller.LeaderMonitor = leaderMonitor

	c.viewChanger.Controller = c.controller
	c.viewChanger.Pruner = c.controller
	c.viewChanger.RequestsTimer = c.Pool
	c.viewChanger.ViewSequences = c.controller.ViewSequences
}

func (c *Consensus) setViewAndSeq(view, seq, dec uint64) (newView, newSeq, newDec uint64) {
	newView = view
	newSeq = seq
	// decisions in view is incremented after delivery,
	// so if we delivered to the application proposal with decisions i,
	// then we are expecting to be proposed a proposal with decisions i+1,
	// unless this is the genesis block, or after a view change
	newDec = dec + 1
	if seq == 0 {
		newDec = 0
	}
	viewChange, err := c.state.LoadViewChangeIfApplicable()
	if err != nil {
		c.Logger.Panicf("Failed loading view change, error: %v", err)
	}
	if viewChange == nil {
		c.Logger.Debugf("No view change to restore")
	} else if viewChange.NextView >= view {
<<<<<<< HEAD
=======
		// Check if the view change has a newer view
>>>>>>> 0f7ddf99
		c.Logger.Debugf("Restoring from view change with view %d", viewChange.NextView)
		newView = viewChange.NextView
		restoreChan := make(chan struct{}, 1)
		restoreChan <- struct{}{}
		c.viewChanger.Restore = restoreChan
	}

	viewSeq, err := c.state.LoadNewViewIfApplicable()
	if err != nil {
		c.Logger.Panicf("Failed loading new view, error: %v", err)
	}
	if viewSeq == nil {
		c.Logger.Debugf("No new view to restore")
	} else if viewSeq.Seq >= seq {
<<<<<<< HEAD
=======
		// Check if metadata should be taken from the restored new view
>>>>>>> 0f7ddf99
		c.Logger.Debugf("Restoring from new view with view %d and seq %d", viewSeq.View, viewSeq.Seq)
		newView = viewSeq.View
		newSeq = viewSeq.Seq
		newDec = 0
	}
	return newView, newSeq, newDec
}

func (c *Consensus) waitForEachOther() {
	c.viewChanger.ControllerStartedWG = sync.WaitGroup{}
	c.viewChanger.ControllerStartedWG.Add(1)
	c.controller.StartedWG = &c.viewChanger.ControllerStartedWG
}

func (c *Consensus) startComponents(view, seq, dec uint64, configSync bool) {
	// If we delivered to the application proposal with sequence i,
	// then we are expecting to be proposed a proposal with sequence i+1.
	c.collector.Start()
	c.viewChanger.Start(view)
	if configSync {
		c.controller.Start(view, seq+1, dec, c.Config.SyncOnStart)
	} else {
		c.controller.Start(view, seq+1, dec, false)
	}
}<|MERGE_RESOLUTION|>--- conflicted
+++ resolved
@@ -442,10 +442,7 @@
 	if viewChange == nil {
 		c.Logger.Debugf("No view change to restore")
 	} else if viewChange.NextView >= view {
-<<<<<<< HEAD
-=======
 		// Check if the view change has a newer view
->>>>>>> 0f7ddf99
 		c.Logger.Debugf("Restoring from view change with view %d", viewChange.NextView)
 		newView = viewChange.NextView
 		restoreChan := make(chan struct{}, 1)
@@ -460,10 +457,7 @@
 	if viewSeq == nil {
 		c.Logger.Debugf("No new view to restore")
 	} else if viewSeq.Seq >= seq {
-<<<<<<< HEAD
-=======
 		// Check if metadata should be taken from the restored new view
->>>>>>> 0f7ddf99
 		c.Logger.Debugf("Restoring from new view with view %d and seq %d", viewSeq.View, viewSeq.Seq)
 		newView = viewSeq.View
 		newSeq = viewSeq.Seq
