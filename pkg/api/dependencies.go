// Copyright IBM Corp. All Rights Reserved.
//
// SPDX-License-Identifier: Apache-2.0
//

package api

import (
	bft "github.com/SmartBFT-Go/consensus/pkg/types"
	protos "github.com/SmartBFT-Go/consensus/smartbftprotos"
)

// Application delivers the consented proposal and corresponding signatures.
type Application interface {
	// Deliver delivers the given proposal and signatures.
	// After the call returns we assume that this proposal is stored in persistent memory.
	// It returns whether this proposal was a reconfiguration and the current config.
	Deliver(proposal bft.Proposal, signature []bft.Signature) bft.Reconfig
}

// Comm enables the communications between the nodes.
type Comm interface {
	// SendConsensus sends the consensus protocol related message m to the node with id targetID.
	SendConsensus(targetID uint64, m *protos.Message)
	// SendTransaction sends the given client's request to the node with id targetID.
	SendTransaction(targetID uint64, request []byte)
	// Nodes returns a set of ids of participating nodes.
	// In case you need to change or keep this slice, create a copy.
	Nodes() []uint64
}

// Assembler creates proposals.
type Assembler interface {
	// AssembleProposal creates a proposal which includes
	// the given requests (when permitting) and metadata.
	AssembleProposal(metadata []byte, requests [][]byte) bft.Proposal
}

<<<<<<< HEAD
// WriteAheadLog is wroted ahead log.
=======
// WriteAheadLog is write ahead log.
>>>>>>> 76de3761
type WriteAheadLog interface {
	// Append appends a data item to the end of the WAL
	// and indicate whether this entry is a truncation point.
	Append(entry []byte, truncateTo bool) error
}

// Signer signs on the given data.
type Signer interface {
	// Sign signs on the given data and returns the signature.
	Sign([]byte) []byte
	// SignProposal signs on the given proposal and returns a composite Signature.
	SignProposal(proposal bft.Proposal, auxiliaryInput []byte) *bft.Signature
}

// Verifier validates data and verifies signatures.
type Verifier interface {
	// VerifyProposal verifies the given proposal and returns the included requests' info.
	VerifyProposal(proposal bft.Proposal) ([]bft.RequestInfo, error)
	// VerifyRequest verifies the given request and returns its info.
	VerifyRequest(val []byte) (bft.RequestInfo, error)
	// VerifyConsenterSig verifies the signature for the given proposal.
	// It returns the auxiliary data in the signature.
	VerifyConsenterSig(signature bft.Signature, prop bft.Proposal) ([]byte, error)
	// VerifySignature verifies the signature.
	VerifySignature(signature bft.Signature) error
	// VerificationSequence returns the current verification sequence.
	VerificationSequence() uint64
	// RequestsFromProposal returns from the given proposal the included requests' info
	RequestsFromProposal(proposal bft.Proposal) []bft.RequestInfo
	// AuxiliaryData extracts the auxiliary data from a signature's message
	AuxiliaryData([]byte) []byte
}

// MembershipNotifier notifies if there was a membership change in the last proposal.
type MembershipNotifier interface {
	// MembershipChange returns true if there was a membership change in the last proposal.
	MembershipChange() bool
}

// RequestInspector extracts info (i.e. request id and client id) from a given request.
type RequestInspector interface {
	// RequestID returns info about the given request.
	RequestID(req []byte) bft.RequestInfo
}

// Synchronizer reaches the cluster nodes and fetches blocks in order to sync the replica's state.
type Synchronizer interface {
	// Sync blocks indefinitely until the replica's state is synchronized to the latest decision,
	// and returns it with info about reconfiguration.
	Sync() bft.SyncResponse
}

// Logger defines the contract for logging.
type Logger interface {
	Debugf(template string, args ...interface{})
	Infof(template string, args ...interface{})
	Errorf(template string, args ...interface{})
	Warnf(template string, args ...interface{})
	Panicf(template string, args ...interface{})
}<|MERGE_RESOLUTION|>--- conflicted
+++ resolved
@@ -36,11 +36,7 @@
 	AssembleProposal(metadata []byte, requests [][]byte) bft.Proposal
 }
 
-<<<<<<< HEAD
-// WriteAheadLog is wroted ahead log.
-=======
 // WriteAheadLog is write ahead log.
->>>>>>> 76de3761
 type WriteAheadLog interface {
 	// Append appends a data item to the end of the WAL
 	// and indicate whether this entry is a truncation point.
