// Copyright IBM Corp. All Rights Reserved.
//
// SPDX-License-Identifier: Apache-2.0
//

package test

import (
	"testing"

	"github.com/SmartBFT-Go/consensus/smartbftprotos"
)

func TestNetwork(*testing.T) {
	network := make(Network)
	node1 := make(mockHandler)
	node2 := make(mockHandler)

	network.AddOrUpdateNode(1, node1, nil)
	network.AddOrUpdateNode(2, node2, nil)
	prepare := &smartbftprotos.Message{
		Content: &smartbftprotos.Message_Prepare{
			Prepare: &smartbftprotos.Prepare{Seq: 1},
		},
	}
	network.StartServe()

	network.send(1, 2, prepare)
	network.send(2, 1, prepare)

	<-node1
	<-node2

	network.send(1, 2, &FwdMessage{Payload: []byte("1")})
	network.send(2, 1, &FwdMessage{Payload: []byte("1")})

	<-node1
	<-node2
}

type mockHandler chan msgFrom

func (mh mockHandler) HandleMessage(sender uint64, m *smartbftprotos.Message) {
	mh <- msgFrom{from: int(sender), message: m}
}

func (mh mockHandler) HandleRequest(sender uint64, req []byte) {
	mh <- msgFrom{from: int(sender), message: &FwdMessage{Payload: req}}
}

<<<<<<< HEAD
func (mh mockHandler) Stop() {
}
=======
func (mh mockHandler) Stop() {}
>>>>>>> 02a697ed
<|MERGE_RESOLUTION|>--- conflicted
+++ resolved
@@ -48,9 +48,4 @@
 	mh <- msgFrom{from: int(sender), message: &FwdMessage{Payload: req}}
 }
 
-<<<<<<< HEAD
-func (mh mockHandler) Stop() {
-}
-=======
-func (mh mockHandler) Stop() {}
->>>>>>> 02a697ed
+func (mh mockHandler) Stop() {}