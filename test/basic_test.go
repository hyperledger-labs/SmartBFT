--- conflicted
+++ resolved
@@ -1630,35 +1630,6 @@
 		assert.Equal(t, uint64(2), atomic.LoadUint64(&boundCommitSignatures))
 	})
 
-<<<<<<< HEAD
-	// t.Run("Deactivate leader rotation", func(t *testing.T) {
-	// 	network.StopServe()
-	//
-	// 	for _, n := range nodes {
-	// 		n.Consensus.Config.DecisionsPerLeader = 0
-	// 		n.Consensus.Config.LeaderRotation = false
-	// 		n.Restart()
-	// 	}
-	//
-	// 	network.StartServe()
-	//
-	// 	nodes[0].Submit(Request{ID: "5", ClientID: "alice"})
-	//
-	// 	for i := 0; i < numberOfNodes; i++ {
-	// 		<-nodes[i].Delivered
-	// 	}
-	//
-	// 	assert.Equal(t, uint64(2), atomic.LoadUint64(&boundCommitSignatures))
-	//
-	// 	nodes[0].Submit(Request{ID: "6", ClientID: "alice"})
-	//
-	// 	for i := 0; i < numberOfNodes; i++ {
-	// 		<-nodes[i].Delivered
-	// 	}
-	//
-	// 	assert.Equal(t, uint64(2), atomic.LoadUint64(&boundCommitSignatures))
-	// })
-=======
 	t.Run("Deactivate leader rotation", func(t *testing.T) {
 		t.Skip()
 		network.StopServe()
@@ -1687,7 +1658,6 @@
 
 		assert.Equal(t, uint64(2), atomic.LoadUint64(&boundCommitSignatures))
 	})
->>>>>>> 61ddb300
 }
 
 func TestNodeInFlightFails(t *testing.T) {
