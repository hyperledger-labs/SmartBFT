--- conflicted
+++ resolved
@@ -110,11 +110,52 @@
 	assert.Equal(t, data2, data3)
 }
 
-<<<<<<< HEAD
+func TestMultiLeadersPartition(t *testing.T) {
+	t.Parallel()
+	network := make(Network)
+	defer network.Shutdown()
+
+	n0 := newNode(0, network, t.Name())
+	n1 := newNode(1, network, t.Name())
+	n2 := newNode(2, network, t.Name())
+	n3 := newNode(3, network, t.Name())
+	n4 := newNode(4, network, t.Name())
+	n5 := newNode(5, network, t.Name())
+	n6 := newNode(6, network, t.Name())
+
+	n0.Consensus.Start()
+	n1.Consensus.Start()
+
+	n0.Disconnect() // leader in partition
+	n1.Disconnect() // next leader in partition
+
+	n2.Consensus.Start()
+	n3.Consensus.Start()
+	n4.Consensus.Start()
+	n5.Consensus.Start()
+	n6.Consensus.Start()
+
+	n2.Submit(Request{ID: "1", ClientID: "alice"}) // submit to new leader
+	n3.Submit(Request{ID: "1", ClientID: "alice"}) // submit to follower
+	n4.Submit(Request{ID: "1", ClientID: "alice"})
+	n5.Submit(Request{ID: "1", ClientID: "alice"})
+	n6.Submit(Request{ID: "1", ClientID: "alice"})
+
+	data2 := <-n2.Delivered
+	data3 := <-n3.Delivered
+	data4 := <-n4.Delivered
+	data5 := <-n5.Delivered
+	data6 := <-n6.Delivered
+
+	assert.Equal(t, data2, data3)
+	assert.Equal(t, data3, data4)
+	assert.Equal(t, data4, data5)
+	assert.Equal(t, data5, data6)
+	assert.Equal(t, data6, data2)
+
+}
+
 func TestLeaderForwarding(t *testing.T) {
-=======
-func TestMultiLeadersPartition(t *testing.T) {
->>>>>>> ef13aca4
 	t.Parallel()
 	network := make(Network)
 	defer network.Shutdown()
@@ -123,7 +164,6 @@
 	n1 := newNode(1, network, t.Name())
 	n2 := newNode(2, network, t.Name())
 	n3 := newNode(3, network, t.Name())
-<<<<<<< HEAD
 
 	n0.Consensus.Start()
 	n1.Consensus.Start()
@@ -159,40 +199,4 @@
 			return numBatchesCreated
 		}
 	}
-=======
-	n4 := newNode(4, network, t.Name())
-	n5 := newNode(5, network, t.Name())
-	n6 := newNode(6, network, t.Name())
-
-	n0.Consensus.Start()
-	n1.Consensus.Start()
-
-	n0.Disconnect() // leader in partition
-	n1.Disconnect() // next leader in partition
-
-	n2.Consensus.Start()
-	n3.Consensus.Start()
-	n4.Consensus.Start()
-	n5.Consensus.Start()
-	n6.Consensus.Start()
-
-	n2.Submit(Request{ID: "1", ClientID: "alice"}) // submit to new leader
-	n3.Submit(Request{ID: "1", ClientID: "alice"}) // submit to follower
-	n4.Submit(Request{ID: "1", ClientID: "alice"})
-	n5.Submit(Request{ID: "1", ClientID: "alice"})
-	n6.Submit(Request{ID: "1", ClientID: "alice"})
-
-	data2 := <-n2.Delivered
-	data3 := <-n3.Delivered
-	data4 := <-n4.Delivered
-	data5 := <-n5.Delivered
-	data6 := <-n6.Delivered
-
-	assert.Equal(t, data2, data3)
-	assert.Equal(t, data3, data4)
-	assert.Equal(t, data4, data5)
-	assert.Equal(t, data5, data6)
-	assert.Equal(t, data6, data2)
-
->>>>>>> ef13aca4
 }