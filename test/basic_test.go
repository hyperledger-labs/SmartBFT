// Copyright IBM Corp. All Rights Reserved.
//
// SPDX-License-Identifier: Apache-2.0
//

package test

import (
	"crypto/rand"
	"encoding/hex"
	"fmt"
	"os"
	"strconv"
	"strings"
	"sync"
	"sync/atomic"
	"testing"
	"time"

	"github.com/SmartBFT-Go/consensus/internal/bft"
	"github.com/SmartBFT-Go/consensus/smartbftprotos"
	"github.com/golang/protobuf/proto"
	"github.com/stretchr/testify/assert"
	"go.uber.org/zap"
	"go.uber.org/zap/zapcore"
)

const (
	realViewChangeTimeout = 90 * time.Second
)

func TestBasic(t *testing.T) {
	t.Parallel()
	network := NewNetwork()
	defer network.Shutdown()

	testDir, err := os.MkdirTemp("", t.Name())
	assert.NoErrorf(t, err, "generate temporary test dir")
	defer os.RemoveAll(testDir)

	numberOfNodes := 4
	nodes := make([]*App, 0)
	for i := 1; i <= numberOfNodes; i++ {
		n := newNode(uint64(i), network, t.Name(), testDir, false, 0)
		nodes = append(nodes, n)
	}
	startNodes(nodes, network)

	for i := 1; i < 5; i++ {
		nodes[0].Submit(Request{ID: fmt.Sprintf("%d", i), ClientID: "alice"})
	}

	data := make([]*AppRecord, 0)
	for i := 0; i < numberOfNodes; i++ {
		d := <-nodes[i].Delivered
		data = append(data, d)
	}
	for i := 0; i < numberOfNodes-1; i++ {
		assert.Equal(t, data[i], data[i+1])
	}
}

func TestNodeViewChangeWhileInPartition(t *testing.T) {
	t.Parallel()
	network := NewNetwork()
	defer network.Shutdown()

	testDir, err := os.MkdirTemp("", t.Name())
	assert.NoErrorf(t, err, "generate temporary test dir")
	defer os.RemoveAll(testDir)

	numberOfNodes := 4
	nodes := make([]*App, 0)
	for i := 1; i <= numberOfNodes; i++ {
		n := newNode(uint64(i), network, t.Name(), testDir, false, 0)
		nodes = append(nodes, n)
	}

	var once sync.Once
	var viewChangeTimeoutWG sync.WaitGroup
	viewChangeTimeoutWG.Add(1)

	var deliverWG sync.WaitGroup
	deliverWG.Add(1)

	syncDelay := make(chan struct{})

	baseLogger := nodes[3].logger.Desugar()
	nodes[3].logger = baseLogger.WithOptions(zap.Hooks(func(entry zapcore.Entry) error {
		if strings.Contains(entry.Message, "is calling sync because it got a view change timeout") {
			once.Do(func() {
				viewChangeTimeoutWG.Done()
			})
		}

		if strings.Contains(entry.Message, "Delivering to app from deliverDecision the last decision proposal") {
			close(syncDelay)
		}

		if strings.Contains(entry.Message, "Attempted to deliver block 1 via view change but meanwhile view change already synced to seq 1, returning result from sync") {
			deliverWG.Done()
		}

		return nil
	})).Sugar()

	start := time.Now()
	for _, n := range nodes {
		n.heartbeatTime = make(chan time.Time, 1)
		n.heartbeatTime <- start
		n.viewChangeTime = make(chan time.Time, 1)
		n.viewChangeTime <- start
		n.Setup()
	}

	startNodes(nodes, network)

	// Ensure the last node is disconnected and control its Sync()
	nodes[len(nodes)-1].DelaySync(syncDelay)
	nodes[len(nodes)-1].Disconnect()

	nodes[0].Submit(Request{ID: "1", ClientID: "alice"}) // submit to a node

	for i := 0; i < numberOfNodes-1; i++ {
		<-nodes[i].Delivered
	}

	// Disconnect leader to force view change on everyone
	nodes[0].Disconnect()

	// Accelerate the time until a view change because of heartbeat timeout
	done := make(chan struct{})
	defer func() {
		close(done)
	}()

	var counter uint64
	accelerateTime(nodes, done, true, true, &counter)

	// Wait for view change timeout to occur
	viewChangeTimeoutWG.Wait()
	// Connect the last node to let it participate in view change
	nodes[len(nodes)-1].Connect()
	// Ensure the last node calls deliver on top of calling sync
	deliverWG.Wait()
	// Ensure the last node successfully delivers the block to the application
	<-nodes[len(nodes)-1].Delivered
}

func TestRestartFollowers(t *testing.T) {
	t.Parallel()
	network := NewNetwork()
	defer network.Shutdown()

	testDir, err := os.MkdirTemp("", t.Name())
	assert.NoErrorf(t, err, "generate temporary test dir")
	defer os.RemoveAll(testDir)

	numberOfNodes := 4
	nodes := make([]*App, 0)
	for i := 1; i <= numberOfNodes; i++ {
		n := newNode(uint64(i), network, t.Name(), testDir, false, 0)
		nodes = append(nodes, n)
	}

	startViewWG := sync.WaitGroup{}
	startViewWG.Add(1)
	baseLogger := nodes[2].logger.Desugar()
	nodes[2].logger = baseLogger.WithOptions(zap.Hooks(func(entry zapcore.Entry) error {
		if strings.Contains(entry.Message, "Starting view with number 0, sequence 2") {
			startViewWG.Done()
		}
		return nil
	})).Sugar()
	nodes[2].Setup()

	startNodes(nodes, network)

	nodes[0].Submit(Request{ID: "1", ClientID: "alice"})

	data := make([]*AppRecord, 0)
	d0 := <-nodes[0].Delivered
	d2 := <-nodes[2].Delivered
	d3 := <-nodes[3].Delivered

	nodes[1].Restart()
	d1 := <-nodes[1].Delivered

	data = append(data, d0, d1, d2, d3)
	for i := 0; i < numberOfNodes-1; i++ {
		assert.Equal(t, data[i], data[i+1])
	}

	nodes[2].Restart()
	startViewWG.Wait()

	nodes[0].Submit(Request{ID: "2", ClientID: "alice"})

	data = make([]*AppRecord, 0)
	d0 = <-nodes[0].Delivered
	d1 = <-nodes[1].Delivered
	d2 = <-nodes[2].Delivered

	nodes[3].Restart()
	d3 = <-nodes[3].Delivered

	data = append(data, d0, d1, d2, d3)
	for i := 0; i < numberOfNodes-1; i++ {
		assert.Equal(t, data[i], data[i+1])
	}
}

func TestLeaderInPartition(t *testing.T) {
	t.Parallel()
	network := NewNetwork()
	defer network.Shutdown()

	testDir, err := os.MkdirTemp("", t.Name())
	assert.NoErrorf(t, err, "generate temporary test dir")
	defer os.RemoveAll(testDir)

	numberOfNodes := 4
	nodes := make([]*App, 0)
	for i := 1; i <= numberOfNodes; i++ {
		n := newNode(uint64(i), network, t.Name(), testDir, false, 0)
		nodes = append(nodes, n)
	}

	assert.Equal(t, uint64(0), nodes[2].Consensus.GetLeaderID())
	startNodes(nodes, network)
	assert.Equal(t, uint64(1), nodes[2].Consensus.GetLeaderID())

	nodes[0].Disconnect() // leader in partition

	for i := 1; i < numberOfNodes; i++ {
		nodes[i].Submit(Request{ID: "1", ClientID: "alice"}) // submit to other nodes
	}

	data := make([]*AppRecord, 0)
	for i := 1; i < numberOfNodes; i++ {
		d := <-nodes[i].Delivered
		data = append(data, d)
	}
	for i := 0; i < numberOfNodes-2; i++ {
		assert.Equal(t, data[i], data[i+1])
	}
	assert.LessOrEqual(t, uint64(2), nodes[2].Consensus.GetLeaderID())
}

func TestAfterDecisionLeaderInPartition(t *testing.T) {
	t.Parallel()
	network := NewNetwork()
	defer network.Shutdown()

	testDir, err := os.MkdirTemp("", t.Name())
	assert.NoErrorf(t, err, "generate temporary test dir")
	defer os.RemoveAll(testDir)

	numberOfNodes := 4
	nodes := make([]*App, 0)
	for i := 1; i <= numberOfNodes; i++ {
		n := newNode(uint64(i), network, t.Name(), testDir, false, 0)
		nodes = append(nodes, n)
	}
	startNodes(nodes, network)

	nodes[0].Submit(Request{ID: "1", ClientID: "alice"}) // submit to leader

	data := make([]*AppRecord, 0)
	for i := 0; i < numberOfNodes; i++ {
		d := <-nodes[i].Delivered
		data = append(data, d)
	}
	for i := 0; i < numberOfNodes-1; i++ {
		assert.Equal(t, data[i], data[i+1])
	}

	nodes[0].Submit(Request{ID: "2", ClientID: "alice"})

	data = make([]*AppRecord, 0)
	for i := 0; i < numberOfNodes; i++ {
		d := <-nodes[i].Delivered
		data = append(data, d)
	}
	for i := 0; i < numberOfNodes-1; i++ {
		assert.Equal(t, data[i], data[i+1])
	}

	nodes[0].Disconnect() // leader in partition

	for i := 1; i < numberOfNodes; i++ {
		nodes[i].Submit(Request{ID: "3", ClientID: "alice"}) // submit to other nodes
	}

	data = make([]*AppRecord, 0)
	for i := 1; i < numberOfNodes; i++ {
		d := <-nodes[i].Delivered
		data = append(data, d)
	}
	for i := 0; i < numberOfNodes-2; i++ {
		assert.Equal(t, data[i], data[i+1])
	}

	for i := 1; i < numberOfNodes; i++ {
		nodes[i].Submit(Request{ID: "4", ClientID: "alice"}) // submit to other nodes
	}

	data = make([]*AppRecord, 0)
	for i := 1; i < numberOfNodes; i++ {
		d := <-nodes[i].Delivered
		data = append(data, d)
	}
	for i := 0; i < numberOfNodes-2; i++ {
		assert.Equal(t, data[i], data[i+1])
	}
}

func TestLeaderInPartitionWithHealing(t *testing.T) {
	t.Parallel()

	network := NewNetwork()
	defer network.Shutdown()

	testDir, err := os.MkdirTemp("", t.Name())
	assert.NoErrorf(t, err, "generate temporary test dir")
	defer os.RemoveAll(testDir)

	numberOfNodes := 4
	nodes := make([]*App, 0)
	for i := 1; i <= numberOfNodes; i++ {
		n := newNode(uint64(i), network, t.Name(), testDir, false, 0)
		nodes = append(nodes, n)
	}
	startNodes(nodes, network)

	nodes[0].Submit(Request{ID: "1", ClientID: "alice"}) // submit to leader

	data := make([]*AppRecord, 0)
	for i := 0; i < numberOfNodes; i++ {
		d := <-nodes[i].Delivered
		data = append(data, d)
	}
	for i := 0; i < numberOfNodes-1; i++ {
		assert.Equal(t, data[i], data[i+1])
	}

	nodes[0].Submit(Request{ID: "2", ClientID: "alice"})

	data = make([]*AppRecord, 0)
	for i := 0; i < numberOfNodes; i++ {
		d := <-nodes[i].Delivered
		data = append(data, d)
	}
	for i := 0; i < numberOfNodes-1; i++ {
		assert.Equal(t, data[i], data[i+1])
	}

	nodes[0].Disconnect() // leader in partition
	t.Log("Disconnected n0")

	for i := 1; i < numberOfNodes; i++ {
		nodes[i].Submit(Request{ID: "3", ClientID: "alice"}) // submit to other nodes
	}

	data = make([]*AppRecord, 0)
	for i := 1; i < numberOfNodes; i++ {
		d := <-nodes[i].Delivered
		data = append(data, d)
	}
	for i := 0; i < numberOfNodes-2; i++ {
		assert.Equal(t, data[i], data[i+1])
	}

	assert.Len(t, nodes[0].Delivered, 0) // n0 did not receive it

	nodes[0].Connect() // partition heals, leader should eventually sync, become a follower, and deliver
	t.Log("Connected n0")

	data0 := <-nodes[0].Delivered
	assert.Equal(t, data[0], data0)
}

func TestMultiLeadersPartition(t *testing.T) {
	t.Parallel()
	network := NewNetwork()
	defer network.Shutdown()

	testDir, err := os.MkdirTemp("", t.Name())
	assert.NoErrorf(t, err, "generate temporary test dir")
	defer os.RemoveAll(testDir)

	numberOfNodes := 7
	nodes := make([]*App, 0)
	for i := 1; i <= numberOfNodes; i++ {
		n := newNode(uint64(i), network, t.Name(), testDir, false, 0)
		nodes = append(nodes, n)
	}

	start := time.Now()
	for _, n := range nodes {
		n.viewChangeTime = make(chan time.Time, 1)
		n.viewChangeTime <- start
		n.Setup()
	}
	assert.Equal(t, uint64(0), nodes[0].Consensus.GetLeaderID())
	startNodes(nodes, network)
	assert.Equal(t, uint64(1), nodes[0].Consensus.GetLeaderID())

	nodes[0].Disconnect() // leader in partition
	nodes[1].Disconnect() // next leader in partition

	for i := 2; i < numberOfNodes; i++ {
		nodes[i].Submit(Request{ID: "1", ClientID: "alice"}) // submit to other nodes
	}

	done := make(chan struct{})
	defer close(done)

	var counter uint64
	accelerateTime(nodes, done, false, true, &counter)

	data := make([]*AppRecord, 0)
	for i := 2; i < numberOfNodes; i++ {
		d := <-nodes[i].Delivered
		data = append(data, d)
	}
	for i := 0; i < numberOfNodes-3; i++ {
		assert.Equal(t, data[i], data[i+1])
	}

	lID := nodes[2].Consensus.GetLeaderID()
	assert.LessOrEqual(t, uint64(3), lID)
	for i := 3; i < numberOfNodes; i++ {
		assert.Equal(t, lID, nodes[i].Consensus.GetLeaderID())
	}
}

func TestHeartbeatTimeoutCausesViewChange(t *testing.T) {
	t.Parallel()
	network := NewNetwork()
	defer network.Shutdown()

	testDir, err := os.MkdirTemp("", t.Name())
	assert.NoErrorf(t, err, "generate temporary test dir")
	defer os.RemoveAll(testDir)

	numberOfNodes := 4
	nodes := make([]*App, 0)
	for i := 1; i <= numberOfNodes; i++ {
		n := newNode(uint64(i), network, t.Name(), testDir, false, 0)
		nodes = append(nodes, n)
	}

	start := time.Now()
	for _, n := range nodes {
		n.heartbeatTime = make(chan time.Time, 1)
		n.heartbeatTime <- start
		n.Setup()
	}

	// wait for the new leader to finish the view change before submitting
	done := make(chan struct{})
	viewChangeWG := sync.WaitGroup{}
	viewChangeWG.Add(numberOfNodes - 1)
	for _, n := range nodes {
		baseLogger := n.Consensus.Logger.(*zap.SugaredLogger).Desugar()
		n.Consensus.Logger = baseLogger.WithOptions(zap.Hooks(func(entry zapcore.Entry) error {
			if strings.Contains(entry.Message, "ViewChanged") {
				viewChangeWG.Done()
			}
			return nil
		})).Sugar()
	}

	startNodes(nodes, network)

	nodes[0].Disconnect() // leader in partition

	// Accelerate the time until a view change because of heartbeat timeout
	var counter uint64
	accelerateTime(nodes, done, true, false, &counter)

	viewChangeWG.Wait()
	close(done)

	for i := 1; i < numberOfNodes; i++ {
		nodes[i].Submit(Request{ID: "1", ClientID: "alice"}) // submit to other nodes
	}

	data := make([]*AppRecord, 0)
	for i := 1; i < numberOfNodes; i++ {
		d := <-nodes[i].Delivered
		data = append(data, d)
	}
	for i := 0; i < numberOfNodes-2; i++ {
		assert.Equal(t, data[i], data[i+1])
	}
}

func TestMultiViewChangeWithNoRequestsTimeout(t *testing.T) {
	t.Parallel()
	network := NewNetwork()
	defer network.Shutdown()

	testDir, err := os.MkdirTemp("", t.Name())
	assert.NoErrorf(t, err, "generate temporary test dir")
	defer os.RemoveAll(testDir)

	numberOfNodes := 7
	nodes := make([]*App, 0)
	for i := 1; i <= numberOfNodes; i++ {
		n := newNode(uint64(i), network, t.Name(), testDir, false, 0)
		nodes = append(nodes, n)
	}

	start := time.Now()
	for _, n := range nodes {
		n.heartbeatTime = make(chan time.Time, 1)
		n.heartbeatTime <- start
		n.viewChangeTime = make(chan time.Time, 1)
		n.viewChangeTime <- start
		n.Setup()
	}

	// wait for the new leader to finish the view change before submitting
	done := make(chan struct{})
	viewChangeWG := sync.WaitGroup{}
	viewChangeWG.Add(5)

	ns := network.Nodes()
	for _, n := range ns {
		baseLogger := n.app.Consensus.Logger.(*zap.SugaredLogger).Desugar()
		n.app.Consensus.Logger = baseLogger.WithOptions(zap.Hooks(func(entry zapcore.Entry) error {
			if strings.Contains(entry.Message, "ViewChanged") {
				viewChangeWG.Done()
			}
			return nil
		})).Sugar()
	}

	startNodes(nodes, network)

	nodes[0].Disconnect() // leader in partition
	nodes[1].Disconnect() // next leader in partition

	var counter uint64
	accelerateTime(nodes, done, true, true, &counter)
	viewChangeWG.Wait()
	close(done)

	for i := 2; i < numberOfNodes; i++ {
		nodes[i].Submit(Request{ID: "1", ClientID: "alice"}) // submit to other nodes
	}

	data := make([]*AppRecord, 0)
	for i := 2; i < numberOfNodes; i++ {
		d := <-nodes[i].Delivered
		data = append(data, d)
	}
	for i := 0; i < numberOfNodes-3; i++ {
		assert.Equal(t, data[i], data[i+1])
	}
}

func TestCatchingUpWithViewChange(t *testing.T) {
	t.Parallel()
	network := NewNetwork()
	defer network.Shutdown()

	testDir, err := os.MkdirTemp("", t.Name())
	assert.NoErrorf(t, err, "generate temporary test dir")
	defer os.RemoveAll(testDir)

	numberOfNodes := 4
	nodes := make([]*App, 0)
	for i := 1; i <= numberOfNodes; i++ {
		n := newNode(uint64(i), network, t.Name(), testDir, false, 0)
		nodes = append(nodes, n)
	}

	start := time.Now()
	for _, n := range nodes {
		n.viewChangeTime = make(chan time.Time, 1)
		n.viewChangeTime <- start
	}

	done := make(chan struct{})
	viewChangeFinishWG := sync.WaitGroup{}
	viewChangeFinishWG.Add(1)
	viewChangeFinishOnce := sync.Once{}
	baseLogger := nodes[3].logger.Desugar()
	nodes[3].logger = baseLogger.WithOptions(zap.Hooks(func(entry zapcore.Entry) error {
		if strings.Contains(entry.Message, "ViewChanged") {
			viewChangeFinishOnce.Do(func() {
				viewChangeFinishWG.Done()
			})
		}
		return nil
	})).Sugar()

	for _, n := range nodes {
		n.Setup()
	}

	startNodes(nodes, network)

	nodes[3].Disconnect() // will need to catch up

	nodes[0].Submit(Request{ID: "1", ClientID: "alice"}) // submit to leader

	data := make([]*AppRecord, 0)
	for i := 0; i < numberOfNodes-1; i++ {
		d := <-nodes[i].Delivered
		data = append(data, d)
	}
	for i := 0; i < numberOfNodes-2; i++ {
		assert.Equal(t, data[i], data[i+1])
	}

	nodes[3].Connect()
	nodes[0].Disconnect() // leader in partition

	for i := 1; i < numberOfNodes; i++ {
		nodes[i].Submit(Request{ID: "2", ClientID: "alice"}) // submit to other nodes
	}

	var counter uint64
	accelerateTime(nodes, done, false, true, &counter)

	data3 := <-nodes[3].Delivered // from catch up
	assert.Equal(t, data[0], data3)

	viewChangeFinishWG.Wait()
	close(done)

	data = make([]*AppRecord, 0)
	for i := 1; i < numberOfNodes; i++ {
		d := <-nodes[i].Delivered
		data = append(data, d)
	}
	for i := 0; i < numberOfNodes-2; i++ {
		assert.Equal(t, data[i], data[i+1])
	}
}

func TestLeaderCatchingUpAfterViewChange(t *testing.T) {
	t.Parallel()
	network := NewNetwork()
	defer network.Shutdown()

	testDir, err := os.MkdirTemp("", t.Name())
	assert.NoErrorf(t, err, "generate temporary test dir")
	defer os.RemoveAll(testDir)

	numberOfNodes := 4
	nodes := make([]*App, 0)
	for i := 1; i <= numberOfNodes; i++ {
		n := newNode(uint64(i), network, t.Name(), testDir, false, 0)
		nodes = append(nodes, n)
	}
	startNodes(nodes, network)

	nodes[0].Submit(Request{ID: "1", ClientID: "alice"}) // submit to leader

	data := make([]*AppRecord, 0)
	for i := 0; i < numberOfNodes; i++ {
		d := <-nodes[i].Delivered
		data = append(data, d)
	}
	for i := 0; i < numberOfNodes-1; i++ {
		assert.Equal(t, data[i], data[i+1])
	}

	nodes[0].Disconnect() // leader in partition

	for i := 1; i < numberOfNodes; i++ {
		nodes[i].Submit(Request{ID: "2", ClientID: "alice"}) // submit to other nodes
	}
	data = make([]*AppRecord, 0)
	for i := 1; i < numberOfNodes; i++ {
		d := <-nodes[i].Delivered
		data = append(data, d)
	}
	for i := 0; i < numberOfNodes-2; i++ {
		assert.Equal(t, data[i], data[i+1])
	}

	nodes[0].Connect() // old leader woke up

	// We create new batches until it catches up
	for reqID := 3; reqID < 100; reqID++ {
		nodes[1].Submit(Request{ID: fmt.Sprintf("%d", reqID), ClientID: "alice"})
		nodes[2].Submit(Request{ID: fmt.Sprintf("%d", reqID), ClientID: "alice"})
		<-nodes[1].Delivered // Wait for new leader to commit
		<-nodes[2].Delivered // Wait for follower to commit
		caughtUp := waitForCatchup(reqID, nodes[0].Delivered)
		if caughtUp {
			return
		}
	}
	t.Fatalf("Didn't catch up")
}

func TestRestartAfterViewChangeAndRestoreNewView(t *testing.T) {
	t.Parallel()
	network := NewNetwork()
	defer network.Shutdown()

	testDir, err := os.MkdirTemp("", t.Name())
	assert.NoErrorf(t, err, "generate temporary test dir")
	defer os.RemoveAll(testDir)

	numberOfNodes := 4
	nodes := make([]*App, 0)
	for i := 1; i <= numberOfNodes; i++ {
		n := newNode(uint64(i), network, t.Name(), testDir, false, 0)
		nodes = append(nodes, n)
	}

	start := time.Now()
	for _, n := range nodes {
		n.heartbeatTime = make(chan time.Time, 1)
		n.heartbeatTime <- start
		n.Setup()
	}

	// wait for a view change to occur
	done := make(chan struct{})
	viewChangeWG := sync.WaitGroup{}
	viewChangeWG.Add(2)
	baseLogger1 := nodes[1].Consensus.Logger.(*zap.SugaredLogger).Desugar()
	nodes[1].Consensus.Logger = baseLogger1.WithOptions(zap.Hooks(func(entry zapcore.Entry) error {
		if strings.Contains(entry.Message, "ViewChanged") {
			viewChangeWG.Done()
		}
		return nil
	})).Sugar()
	baseLogger3 := nodes[3].Consensus.Logger.(*zap.SugaredLogger).Desugar()
	nodes[3].Consensus.Logger = baseLogger3.WithOptions(zap.Hooks(func(entry zapcore.Entry) error {
		if strings.Contains(entry.Message, "ViewChanged") {
			viewChangeWG.Done()
		}
		return nil
	})).Sugar()

	startNodes(nodes, network)

	nodes[0].Disconnect()

	var counter uint64
	accelerateTime(nodes, done, true, false, &counter)

	viewChangeWG.Wait()
	close(done)

	// restart new leader and a follower, they will restore from new view
	nodes[1].Restart()
	nodes[3].Restart()

	for i := 1; i < numberOfNodes; i++ {
		nodes[i].Submit(Request{ID: "1", ClientID: "alice"}) // submit to other nodes
	}
	data := make([]*AppRecord, 0)
	for i := 1; i < numberOfNodes; i++ {
		d := <-nodes[i].Delivered
		data = append(data, d)
	}
	for i := 0; i < numberOfNodes-2; i++ {
		assert.Equal(t, data[i], data[i+1])
	}
}

func TestRestoringViewChange(t *testing.T) {
	t.Parallel()
	network := NewNetwork()
	defer network.Shutdown()

	testDir, err := os.MkdirTemp("", t.Name())
	assert.NoErrorf(t, err, "generate temporary test dir")
	defer os.RemoveAll(testDir)

	numberOfNodes := 7
	nodes := make([]*App, 0)
	for i := 1; i <= numberOfNodes; i++ {
		n := newNode(uint64(i), network, t.Name(), testDir, false, 0)
		nodes = append(nodes, n)
	}

	start := time.Now()
	for _, n := range nodes {
		n.heartbeatTime = make(chan time.Time, 1)
		n.heartbeatTime <- start
		n.viewChangeTime = make(chan time.Time, 1)
		n.viewChangeTime <- start
	}

	done := make(chan struct{})
	viewChangeFinishWG := sync.WaitGroup{}
	viewChangeFinishWG.Add(1)
	viewChangeFinishOnce := sync.Once{}
	viewChangeWG := sync.WaitGroup{}
	viewChangeWG.Add(1)
	viewChangeOnce := sync.Once{}
	baseLogger := nodes[6].logger.Desugar()
	nodes[6].logger = baseLogger.WithOptions(zap.Hooks(func(entry zapcore.Entry) error {
		if strings.Contains(entry.Message, "Node 7 sent view data msg") {
			viewChangeOnce.Do(func() {
				viewChangeWG.Done()
			})
		}
		if strings.Contains(entry.Message, "ViewChanged") {
			viewChangeFinishOnce.Do(func() {
				viewChangeFinishWG.Done()
			})
		}
		return nil
	})).Sugar()

	for _, n := range nodes {
		n.Setup()
	}

	startNodes(nodes, network)

	nodes[0].Disconnect() // leader in partition
	nodes[1].Disconnect() // next leader in partition

	var counter uint64
	accelerateTime(nodes, done, true, true, &counter)

	viewChangeWG.Wait()
	nodes[6].Disconnect()
	nodes[6].Restart()
	nodes[6].Connect()

	viewChangeFinishWG.Wait()
	close(done)

	for i := 2; i < numberOfNodes; i++ {
		nodes[i].Submit(Request{ID: "1", ClientID: "alice"})
	}

	data := make([]*AppRecord, 0)
	for i := 2; i < numberOfNodes; i++ {
		d := <-nodes[i].Delivered
		data = append(data, d)
	}
	for i := 0; i < numberOfNodes-3; i++ {
		assert.Equal(t, data[i], data[i+1])
	}
}

func TestLeaderForwarding(t *testing.T) {
	t.Parallel()
	network := NewNetwork()
	defer network.Shutdown()

	testDir, err := os.MkdirTemp("", t.Name())
	assert.NoErrorf(t, err, "generate temporary test dir")
	defer os.RemoveAll(testDir)

	numberOfNodes := 4
	nodes := make([]*App, 0)
	for i := 1; i <= numberOfNodes; i++ {
		n := newNode(uint64(i), network, t.Name(), testDir, false, 0)
		nodes = append(nodes, n)
	}
	startNodes(nodes, network)

	nodes[1].Submit(Request{ID: "1", ClientID: "alice"})
	nodes[2].Submit(Request{ID: "2", ClientID: "bob"})
	nodes[3].Submit(Request{ID: "3", ClientID: "carol"})

	numBatchesCreated := countCommittedBatches(nodes[0])

	committedBatches := make([][]AppRecord, 3)
	for nodeIndex, n := range []*App{nodes[1], nodes[2], nodes[3]} {
		committedBatches = append(committedBatches, make([]AppRecord, numBatchesCreated))
		for i := 0; i < numBatchesCreated; i++ {
			record := <-n.Delivered
			committedBatches[nodeIndex] = append(committedBatches[nodeIndex], *record)
		}
	}

	assert.Equal(t, committedBatches[0], committedBatches[1])
	assert.Equal(t, committedBatches[0], committedBatches[2])
}

func TestLeaderExclusion(t *testing.T) {
	// Scenario: The leader doesn't send messages to n3,
	// but it should detect this and sync.
	t.Parallel()
	network := NewNetwork()
	defer network.Shutdown()

	testDir, err := os.MkdirTemp("", t.Name())
	assert.NoErrorf(t, err, "generate temporary test dir")
	defer os.RemoveAll(testDir)

	numberOfNodes := 4
	nodes := make([]*App, 0)
	for i := 1; i <= numberOfNodes; i++ {
		n := newNode(uint64(i), network, t.Name(), testDir, false, 0)
		nodes = append(nodes, n)
	}

	startNodes(nodes, network)

	nodes[0].DisconnectFrom(3)

	// We create new batches until the disconnected node catches up the quorum.
	for reqID := 1; reqID < 100; reqID++ {
		nodes[1].Submit(Request{ID: fmt.Sprintf("%d", reqID), ClientID: "alice"})
		<-nodes[1].Delivered // Wait for follower to commit
		caughtUp := waitForCatchup(reqID, nodes[3].Delivered)
		if caughtUp {
			return
		}
	}
	t.Fatalf("Didn't catch up")
}

func TestCatchingUpWithSyncAssisted(t *testing.T) {
	t.Parallel()
	network := NewNetwork()
	defer network.Shutdown()

	testDir, err := os.MkdirTemp("", t.Name())
	assert.NoErrorf(t, err, "generate temporary test dir")
	defer os.RemoveAll(testDir)

	numberOfNodes := 4
	nodes := make([]*App, 0)
	for i := 1; i <= numberOfNodes; i++ {
		n := newNode(uint64(i), network, t.Name(), testDir, false, 0)
		nodes = append(nodes, n)
	}
	startNodes(nodes, network)

	nodes[3].Disconnect() // will need to catch up

	for i := 1; i <= 10; i++ {
		for j := 0; j <= 2; j++ {
			nodes[j].Submit(Request{ID: fmt.Sprintf("%d", i), ClientID: "alice"})
		}
		for j := 0; j <= 2; j++ {
			<-nodes[j].Delivered
		}
	}

	nodes[3].Connect()

	// We create new batches until it catches up the quorum.
	for reqID := 11; reqID < 100; reqID++ {
		for j := 0; j <= 2; j++ {
			nodes[j].Submit(Request{ID: fmt.Sprintf("%d", reqID), ClientID: "alice"})
		}
		for j := 0; j <= 2; j++ {
			<-nodes[j].Delivered
		}
		caughtUp := waitForCatchup(reqID, nodes[3].Delivered)
		if caughtUp {
			return
		}
	}
	t.Fatalf("Didn't catch up")
}

func TestCatchingUpWithSyncAutonomous(t *testing.T) {
	t.Parallel()
	network := NewNetwork()
	defer network.Shutdown()

	testDir, err := os.MkdirTemp("", t.Name())
	assert.NoErrorf(t, err, "generate temporary test dir")
	defer os.RemoveAll(testDir)

	numberOfNodes := 4
	nodes := make([]*App, 0)
	for i := 1; i <= numberOfNodes; i++ {
		n := newNode(uint64(i), network, t.Name(), testDir, true, 3)
		nodes = append(nodes, n)
	}

	var detectedSequenceGap uint32

	baseLogger := nodes[3].Consensus.Logger.(*zap.SugaredLogger).Desugar()
	nodes[3].Consensus.Logger = baseLogger.WithOptions(zap.Hooks(func(entry zapcore.Entry) error {
		if strings.Contains(entry.Message, "Leader's sequence is 10 and ours is 1") {
			atomic.StoreUint32(&detectedSequenceGap, 1)
		}
		return nil
	})).Sugar()

	start := time.Now()
	nodes[0].heartbeatTime = make(chan time.Time, 1)
	nodes[0].heartbeatTime <- start
	nodes[3].heartbeatTime = make(chan time.Time, 1)
	nodes[3].heartbeatTime <- start
	nodes[3].viewChangeTime = make(chan time.Time, 1)
	nodes[3].viewChangeTime <- start
	nodes[0].Setup()
	nodes[3].Setup()

	startNodes(nodes, network)

	nodes[3].Disconnect() // will need to catch up

	for i := 1; i <= 5; i++ {
		for j := 0; j <= 2; j++ {
			nodes[j].Submit(Request{ID: fmt.Sprintf("%d", i), ClientID: "alice"})
		}
		for j := 0; j <= 2; j++ {
			<-nodes[j].Delivered
		}
	}

	nodes[3].Connect()

	done := make(chan struct{})
	// Accelerate the time for n3 so it will suspect the leader and view change.
	go func() {
		var i int
		for {
			i++
			select {
			case <-done:
				return
			case <-time.After(time.Millisecond * 100):
				nodes[0].heartbeatTime <- time.Now().Add(time.Second * time.Duration(10*i))
				nodes[3].heartbeatTime <- time.Now().Add(time.Second * time.Duration(10*i))
				nodes[3].viewChangeTime <- time.Now().Add(time.Minute * time.Duration(10*i))
			}
		}
	}()

	for i := 1; i <= 5; i++ {
		select {
		case <-nodes[3].Delivered:
		case <-time.After(time.Second * 10):
			t.Fatalf("Didn't catch up within a timely period")
		}
	}

	close(done)
	assert.Equal(t, uint32(0), atomic.LoadUint32(&detectedSequenceGap))
}

func TestFollowerStateTransfer(t *testing.T) {
	// Scenario: the leader (n0) is disconnected and so there is a view change
	// a follower (n6) is also disconnected and misses the view change
	// after the follower reconnects and gets a view change timeout is calls sync
	// where it collects state transfer requests and sees that there was a view change

	t.Parallel()
	network := NewNetwork()
	defer network.Shutdown()

	testDir, err := os.MkdirTemp("", t.Name())
	assert.NoErrorf(t, err, "generate temporary test dir")
	defer os.RemoveAll(testDir)

	numberOfNodes := 7
	nodes := make([]*App, 0)
	for i := 1; i <= numberOfNodes; i++ {
		n := newNode(uint64(i), network, t.Name(), testDir, false, 0)
		nodes = append(nodes, n)
	}

	start := time.Now()
	for _, n := range nodes {
		n.heartbeatTime = make(chan time.Time, 1)
		n.heartbeatTime <- start
		n.viewChangeTime = make(chan time.Time, 1)
		n.viewChangeTime <- start
	}

	syncedWG := sync.WaitGroup{}
	syncedWG.Add(1)
	baseLogger6 := nodes[6].logger.Desugar()
	nodes[6].logger = baseLogger6.WithOptions(zap.Hooks(func(entry zapcore.Entry) error {
		if strings.Contains(entry.Message, "The collected state") {
			syncedWG.Done()
		}
		return nil
	})).Sugar()

	viewChangeWG := sync.WaitGroup{}
	viewChangeWG.Add(1)
	baseLogger1 := nodes[1].logger.Desugar()
	nodes[1].logger = baseLogger1.WithOptions(zap.Hooks(func(entry zapcore.Entry) error {
		if strings.Contains(entry.Message, "ViewChanged") {
			viewChangeWG.Done()
		}
		return nil
	})).Sugar()

	for _, n := range nodes {
		n.Setup()
	}

	startNodes(nodes, network)

	nodes[0].Disconnect() // leader in partition
	nodes[6].Disconnect() // follower in partition

	// Accelerate the time until a view change
	done := make(chan struct{})

	var counter uint64
	accelerateTime(nodes, done, true, true, &counter)

	viewChangeWG.Wait()
	nodes[6].Connect()
	syncedWG.Wait()
	close(done)

	for i := 2; i < numberOfNodes; i++ {
		nodes[i].Submit(Request{ID: "1", ClientID: "alice"})
	}

	data := make([]*AppRecord, 0)
	for i := 2; i < numberOfNodes; i++ {
		d := <-nodes[i].Delivered
		data = append(data, d)
	}
	for i := 0; i < numberOfNodes-3; i++ {
		assert.Equal(t, data[i], data[i+1])
	}
}

func TestLeaderModifiesPreprepare(t *testing.T) {
	for _, test := range []struct {
		description  string
		mutatingFunc func(target uint64, m *smartbftprotos.Message)
	}{
		{
			description: "wrong view",
			mutatingFunc: func(target uint64, m *smartbftprotos.Message) {
				if m.GetPrePrepare() == nil {
					return
				}
				m.GetPrePrepare().View = 1
			},
		},
		{
			description: "conflicting proposals",
			mutatingFunc: func(target uint64, m *smartbftprotos.Message) {
				if m.GetPrePrepare() == nil {
					return
				}
				incReq := Request{ID: fmt.Sprintf("%d", target), ClientID: "alice"}
				incData := batch{
					Requests: [][]byte{incReq.ToBytes()},
				}
				m.GetPrePrepare().Proposal.Payload = incData.toBytes()
			},
		},
		{
			description: "next sequence",
			mutatingFunc: func(target uint64, m *smartbftprotos.Message) {
				if m.GetPrePrepare() == nil {
					return
				}
				m.GetPrePrepare().Seq = 2
			},
		},
		{
			description: "wrong verification sequence",
			mutatingFunc: func(target uint64, m *smartbftprotos.Message) {
				if m.GetPrePrepare() == nil {
					return
				}
				m.GetPrePrepare().Proposal.VerificationSequence = 3
			},
		},
		{
			description: "wrong number of decisions",
			mutatingFunc: func(target uint64, m *smartbftprotos.Message) {
				if m.GetPrePrepare() == nil {
					return
				}
				m.GetPrePrepare().Proposal.Metadata = bft.MarshalOrPanic(&smartbftprotos.ViewMetadata{
					DecisionsInView: 1, // instead of 0
					LatestSequence:  1,
					ViewId:          0,
				})
			},
		},
	} {
		test := test
		t.Run(test.description, func(t *testing.T) {
			t.Parallel()
			network := NewNetwork()
			defer network.Shutdown()

			testDir, err := os.MkdirTemp("", test.description)
			assert.NoErrorf(t, err, "generate temporary test dir")
			defer os.RemoveAll(testDir)

			numberOfNodes := 4
			nodes := make([]*App, 0)
			for i := 1; i <= numberOfNodes; i++ {
				n := newNode(uint64(i), network, t.Name(), testDir, false, 0)
				nodes = append(nodes, n)
			}

			once := sync.Once{}
			viewChangeWG := sync.WaitGroup{}
			viewChangeWG.Add(1)
			baseLogger1 := nodes[1].logger.Desugar()
			nodes[1].logger = baseLogger1.WithOptions(zap.Hooks(func(entry zapcore.Entry) error {
				if strings.Contains(entry.Message, "ViewChanged") {
					once.Do(func() {
						viewChangeWG.Done()
					})
				}
				return nil
			})).Sugar()
			nodes[1].Setup()

			startNodes(nodes, network)

			for i := 2; i <= numberOfNodes; i++ {
				nodes[0].MutateSend(uint64(i), test.mutatingFunc)
			}

			for i := 0; i < numberOfNodes; i++ {
				nodes[i].Submit(Request{ID: fmt.Sprintf("%d", 1), ClientID: "alice"})
			}

			viewChangeWG.Wait()

			data := make([]*AppRecord, 0)
			for i := 0; i < numberOfNodes; i++ {
				d := <-nodes[i].Delivered
				data = append(data, d)
			}
			for i := 0; i < numberOfNodes-1; i++ {
				assert.Equal(t, data[i], data[i+1])
			}

			md := &smartbftprotos.ViewMetadata{}
			if err := proto.Unmarshal(data[0].Metadata, md); err != nil {
				assert.NoError(t, err)
			}
			assert.Equal(t, uint64(1), md.LatestSequence)

			for i := 2; i <= numberOfNodes; i++ {
				nodes[0].ClearMutateSend(uint64(i))
			}
		})
	}
}

func TestLeaderCatchUpWithoutSync(t *testing.T) {
	t.Parallel()
	network := NewNetwork()
	defer network.Shutdown()

	testDir, err := os.MkdirTemp("", t.Name())
	assert.NoErrorf(t, err, "generate temporary test dir")
	defer os.RemoveAll(testDir)

	numberOfNodes := 4
	nodes := make([]*App, 0)
	for i := 1; i <= numberOfNodes; i++ {
		n := newNode(uint64(i), network, t.Name(), testDir, false, 0)
		n.Consensus.Config.SyncOnStart = false
		nodes = append(nodes, n)
	}

	restartWG := sync.WaitGroup{}
	restartWG.Add(1)

	restoredWG := sync.WaitGroup{}
	restoredWG.Add(1)

	var blockCommits uint32
	nodes[0].LoseMessages(func(msg *smartbftprotos.Message) bool {
		return msg.GetCommit() != nil && atomic.LoadUint32(&blockCommits) == 1
	})
	baseLogger := nodes[0].logger.Desugar()
	nodes[0].logger = baseLogger.WithOptions(zap.Hooks(func(entry zapcore.Entry) error {
		if strings.Contains(entry.Message, "Processed prepares for proposal with seq 1") {
			restartWG.Done()
		}
		if strings.Contains(entry.Message, "Restored proposal with sequence 1") {
			restoredWG.Done()
		}
		return nil
	})).Sugar()
	nodes[0].Setup()
	atomic.StoreUint32(&blockCommits, 1)

	startNodes(nodes, network)

	nodes[0].Submit(Request{ID: "1", ClientID: "alice"})

	restartWG.Wait()
	nodes[0].RestartSync(false)
	atomic.StoreUint32(&blockCommits, 0)
	restoredWG.Wait()

	data := make([]*AppRecord, 0)
	for i := 0; i < numberOfNodes; i++ {
		d := <-nodes[i].Delivered
		data = append(data, d)
	}
	for i := 0; i < numberOfNodes-1; i++ {
		assert.Equal(t, data[i], data[i+1])
	}

	nodes[0].Submit(Request{ID: "2", ClientID: "alice"})

	data = make([]*AppRecord, 0)
	for i := 0; i < numberOfNodes; i++ {
		d := <-nodes[i].Delivered
		data = append(data, d)
	}
	for i := 0; i < numberOfNodes-1; i++ {
		assert.Equal(t, data[i], data[i+1])
	}
}

func TestLeaderProposeAfterRestartWithoutSync(t *testing.T) {
	t.Parallel()
	network := NewNetwork()
	defer network.Shutdown()

	testDir, err := os.MkdirTemp("", t.Name())
	assert.NoErrorf(t, err, "generate temporary test dir")
	defer os.RemoveAll(testDir)

	numberOfNodes := 4
	nodes := make([]*App, 0)
	for i := 1; i <= numberOfNodes; i++ {
		n := newNode(uint64(i), network, t.Name(), testDir, false, 0)
		n.Consensus.Config.SyncOnStart = false
		nodes = append(nodes, n)
	}

	restartWG := sync.WaitGroup{}
	restartWG.Add(1)

	restoredWG := sync.WaitGroup{}
	restoredWG.Add(1)

	contViewWG := sync.WaitGroup{}
	contViewWG.Add(2)

	var blockCommits uint32
	nodes[0].LoseMessages(func(msg *smartbftprotos.Message) bool {
		return msg.GetCommit() != nil && atomic.LoadUint32(&blockCommits) == 1
	})
	baseLogger := nodes[0].logger.Desugar()
	nodes[0].logger = baseLogger.WithOptions(zap.Hooks(func(entry zapcore.Entry) error {
		if strings.Contains(entry.Message, "Processed prepares for proposal with seq 1") {
			restartWG.Done()
		}
		if strings.Contains(entry.Message, "Restored proposal with sequence 1") {
			restoredWG.Done()
		}
		if strings.Contains(entry.Message, "processed commits for proposal with seq 1") {
			contViewWG.Wait()
		}
		if strings.Contains(entry.Message, "GetMetadata with view 0, seq 1") {
			contViewWG.Done()
		}
		if strings.Contains(entry.Message, "Not acquiring leader token when starting view with phase PREPARED") {
			contViewWG.Done()
		}
		if strings.Contains(entry.Message, "Expected proposal sequence 2 but got 1") {
			panic("Expected proposal sequence 2 but got 1")
		}
		return nil
	})).Sugar()
	nodes[0].Setup()
	atomic.StoreUint32(&blockCommits, 1)

	startNodes(nodes, network)

	nodes[0].Submit(Request{ID: "1", ClientID: "alice"})

	restartWG.Wait()
	nodes[0].RestartSync(false)
	atomic.StoreUint32(&blockCommits, 0)
	restoredWG.Wait()

	nodes[0].Submit(Request{ID: "2", ClientID: "alice"})

	data := make([]*AppRecord, 0)
	for i := 0; i < numberOfNodes; i++ {
		d := <-nodes[i].Delivered
		data = append(data, d)
	}
	for i := 0; i < numberOfNodes-1; i++ {
		assert.Equal(t, data[i], data[i+1])
	}

	data = make([]*AppRecord, 0)
	for i := 0; i < numberOfNodes; i++ {
		d := <-nodes[i].Delivered
		data = append(data, d)
	}
	for i := 0; i < numberOfNodes-1; i++ {
		assert.Equal(t, data[i], data[i+1])
	}
}

func TestGradualStart(t *testing.T) {
	// Scenario: initially the network has only one node
	// a transaction is submitted and committed with that node
	// then another node is introduced, with a reset to the original node
	// and another transaction is passed
	// lastly a third node is added and another transaction is submitted
	t.Parallel()
	network := NewNetwork()
	defer network.Shutdown()

	testDir, err := os.MkdirTemp("", t.Name())
	assert.NoErrorf(t, err, "generate temporary test dir")
	defer os.RemoveAll(testDir)

	// start with only one node
	n0 := newNode(uint64(1), network, t.Name(), testDir, true, 1)

	if err := n0.Consensus.Start(); err != nil {
		n0.logger.Panicf("Consensus returned an error : %v", err)
	}
	network.StartServe()

	n0.Submit(Request{ID: fmt.Sprintf("%d", 1), ClientID: "alice"})

	d0 := <-n0.Delivered
	md := &smartbftprotos.ViewMetadata{}
	if err := proto.Unmarshal(d0.Metadata, md); err != nil {
		assert.NoError(t, err)
	}
	assert.Equal(t, uint64(0), md.ViewId)
	assert.Equal(t, uint64(1), md.LatestSequence)
	first := d0

	network.StopServe()

	// add a second node
	n1 := newNode(uint64(2), network, t.Name(), testDir, true, 1)
	atomic.AddUint64(&n1.verificationSeq, 1)

	if err := n1.Consensus.Start(); err != nil {
		n1.logger.Panicf("Consensus returned an error : %v", err)
	}

	atomic.AddUint64(&n0.verificationSeq, 1)
	n0.Restart()

	network.StartServe()

	d1 := <-n1.Delivered
	assert.Equal(t, d0, d1)

	n0.Submit(Request{ID: fmt.Sprintf("%d", 2), ClientID: "alice"})

	d0 = <-n0.Delivered
	md = &smartbftprotos.ViewMetadata{}
	if err := proto.Unmarshal(d0.Metadata, md); err != nil {
		assert.NoError(t, err)
	}
	assert.Equal(t, uint64(0), md.ViewId)
	assert.Equal(t, uint64(2), md.LatestSequence)
	second := d0

	d1 = <-n1.Delivered
	assert.Equal(t, d0, d1)

	network.StopServe()

	// add a third node
	n2 := newNode(uint64(3), network, t.Name(), testDir, true, 1)
	atomic.AddUint64(&n2.verificationSeq, 2)

	if err := n2.Consensus.Start(); err != nil {
		n2.logger.Panicf("Consensus returned an error : %v", err)
	}

	atomic.AddUint64(&n1.verificationSeq, 1)
	atomic.AddUint64(&n0.verificationSeq, 1)
	n0.Restart()
	n1.Restart()

	network.StartServe()

	d2 := <-n2.Delivered
	assert.Equal(t, first, d2)
	d2 = <-n2.Delivered
	assert.Equal(t, second, d2)

	n0.Submit(Request{ID: fmt.Sprintf("%d", 3), ClientID: "alice"})

	d0 = <-n0.Delivered
	md = &smartbftprotos.ViewMetadata{}
	if err := proto.Unmarshal(d0.Metadata, md); err != nil {
		assert.NoError(t, err)
	}
	assert.Equal(t, uint64(0), md.ViewId)
	assert.Equal(t, uint64(3), md.LatestSequence)

	d1 = <-n1.Delivered
	assert.Equal(t, d0, d1)
	d2 = <-n2.Delivered
	assert.Equal(t, d0, d2)

	n0.Disconnect() // disconnect the leader

	n1.Submit(Request{ID: fmt.Sprintf("%d", 4), ClientID: "alice"})
	n2.Submit(Request{ID: fmt.Sprintf("%d", 4), ClientID: "alice"})

	d1 = <-n1.Delivered
	md = &smartbftprotos.ViewMetadata{}
	if err := proto.Unmarshal(d1.Metadata, md); err != nil {
		assert.NoError(t, err)
	}
	assert.Equal(t, uint64(1), md.ViewId) // view was changed
	assert.Equal(t, uint64(4), md.LatestSequence)

	d2 = <-n2.Delivered
	assert.Equal(t, d1, d2)
}

func TestReconfigAndViewChange(t *testing.T) {
	t.Parallel()
	network := NewNetwork()
	defer network.Shutdown()

	testDir, err := os.MkdirTemp("", t.Name())
	assert.NoErrorf(t, err, "generate temporary test dir")
	defer os.RemoveAll(testDir)

	numberOfNodes := 4
	nodes := make([]*App, 0)
	for i := 2; i <= numberOfNodes+1; i++ { // add 4 nodes with ids starting at 2
		n := newNode(uint64(i), network, t.Name(), testDir, false, 0)
		n.LoseMessages(func(msg *smartbftprotos.Message) bool {
			return false
		})
		nodes = append(nodes, n)
	}

	startNodes(nodes, network)

	for i := 1; i < 5; i++ {
		nodes[0].Submit(Request{ID: fmt.Sprintf("%d", i), ClientID: "alice"})
	}

	data := make([]*AppRecord, 0)
	for i := 0; i < numberOfNodes; i++ {
		d := <-nodes[i].Delivered
		data = append(data, d)
	}
	for i := 0; i < numberOfNodes-1; i++ {
		assert.Equal(t, data[i], data[i+1])
	}

	for i := 0; i < numberOfNodes; i++ {
		nodes[i].Consensus.Stop() // stop all nodes
	}

	newNode := newNode(1, network, t.Name(), testDir, false, 0) // add node with id 1, should be the leader
	newNode.LoseMessages(func(msg *smartbftprotos.Message) bool {
		return false
	})
	nodes = append(nodes, newNode)
	startNodes(nodes[4:], network)

	for i := 0; i < numberOfNodes; i++ {
		nodes[i].Restart() // restart all stopped nodes
	}

	d := <-nodes[4].Delivered
	assert.Equal(t, d, data[0]) // make sure the new added node (leader) is synced

	nodes[4].Disconnect() // leader in partition

	for i := 0; i < numberOfNodes; i++ {
		nodes[i].Submit(Request{ID: "10", ClientID: "alice"}) // submit while leader in partition will cause a view change
	}

	data = make([]*AppRecord, 0)
	for i := 0; i < numberOfNodes; i++ {
		d := <-nodes[i].Delivered
		data = append(data, d)
	}
	for i := 0; i < numberOfNodes-1; i++ {
		assert.Equal(t, data[i], data[i+1])
	}
}

func TestRotateAndViewChange(t *testing.T) {
	t.Parallel()
	network := NewNetwork()
	defer network.Shutdown()

	testDir, err := os.MkdirTemp("", t.Name())
	assert.NoErrorf(t, err, "generate temporary test dir")
	defer os.RemoveAll(testDir)

	numberOfNodes := 4
	nodes := make([]*App, 0)
	for i := 1; i <= numberOfNodes; i++ {
		n := newNode(uint64(i), network, t.Name(), testDir, true, 1)
		nodes = append(nodes, n)
	}

	start := time.Now()
	for _, n := range nodes {
		n.heartbeatTime = make(chan time.Time, 1)
		n.heartbeatTime <- start
		n.viewChangeTime = make(chan time.Time, 1)
		n.viewChangeTime <- start
	}

	var once sync.Once
	syncedWG := sync.WaitGroup{}
	syncedWG.Add(1)
	viewChangeWG3 := sync.WaitGroup{}
	viewChangeWG3.Add(1)
	baseLogger3 := nodes[3].logger.Desugar()
	nodes[3].logger = baseLogger3.WithOptions(zap.Hooks(func(entry zapcore.Entry) error {
		if strings.Contains(entry.Message, "Node 4 collected state with view 1 and sequence 4") {
			syncedWG.Done()
		}
		if strings.Contains(entry.Message, "Starting view with number 1") {
			once.Do(func() {
				viewChangeWG3.Done()
			})
		}
		return nil
	})).Sugar()

	viewChangeWG := sync.WaitGroup{}
	viewChangeWG.Add(1)
	baseLogger1 := nodes[1].logger.Desugar()
	nodes[1].logger = baseLogger1.WithOptions(zap.Hooks(func(entry zapcore.Entry) error {
		if strings.Contains(entry.Message, "ViewChanged") {
			viewChangeWG.Done()
		}
		return nil
	})).Sugar()

	for _, n := range nodes {
		n.Setup()
	}

	startNodes(nodes, network)

	nodes[0].Submit(Request{ID: "1", ClientID: "alice"}) // submit to first leader

	data := make([]*AppRecord, 0)
	for i := 0; i < numberOfNodes; i++ {
		d := <-nodes[i].Delivered
		data = append(data, d)
	}
	for i := 0; i < numberOfNodes-1; i++ {
		assert.Equal(t, data[i], data[i+1])
	}

	nodes[1].Submit(Request{ID: "2", ClientID: "alice"}) // submit to second leader

	data = make([]*AppRecord, 0)
	for i := 0; i < numberOfNodes; i++ {
		d := <-nodes[i].Delivered
		data = append(data, d)
	}
	for i := 0; i < numberOfNodes-1; i++ {
		assert.Equal(t, data[i], data[i+1])
	}

	nodes[2].Submit(Request{ID: "3", ClientID: "alice"}) // submit to third leader

	data = make([]*AppRecord, 0)
	for i := 0; i < numberOfNodes; i++ {
		d := <-nodes[i].Delivered
		data = append(data, d)
	}
	for i := 0; i < numberOfNodes-1; i++ {
		assert.Equal(t, data[i], data[i+1])
	}

	nodes[3].Disconnect() // fourth leader in partition

	// Accelerate the time until a view change
	done := make(chan struct{})
	var counter uint64
	accelerateTime(nodes, done, true, true, &counter)

	viewChangeWG.Wait()
	nodes[3].Connect()
	syncedWG.Wait()
	viewChangeWG3.Wait()
	close(done)

	nodes[1].Submit(Request{ID: "4", ClientID: "alice"}) // submit to current leader

	data = make([]*AppRecord, 0)
	for i := 0; i < numberOfNodes; i++ {
		d := <-nodes[i].Delivered
		data = append(data, d)
	}
	for i := 0; i < numberOfNodes-1; i++ {
		assert.Equal(t, data[i], data[i+1])
	}
}

func TestMigrateToBlacklistAndBackAgain(t *testing.T) {
	t.Parallel()
	network := NewNetwork()
	defer network.Shutdown()

	testDir, err := os.MkdirTemp("", t.Name())
	assert.NoErrorf(t, err, "generate temporary test dir")
	defer os.RemoveAll(testDir)

	numberOfNodes := 4
	var nodes []*App
	for i := 1; i <= numberOfNodes; i++ {
		n := newNode(uint64(i), network, t.Name(), testDir, false, 0)
		nodes = append(nodes, n)
	}

	var leaderRotationDisabled uint64
	var boundCommitSignatures uint64

	setupLogger := func(node *App) {
		node.logger = node.logger.Desugar().WithOptions(zap.Hooks(func(entry zapcore.Entry) error {
			if strings.Contains(entry.Message, "Bound 3 commit signatures to proposal") {
				atomic.AddUint64(&boundCommitSignatures, 1)
			}
			if strings.Contains(entry.Message, "Leader rotation is disabled, will not bind signatures to proposals") {
				atomic.AddUint64(&leaderRotationDisabled, 1)
			}
			return nil
		})).Sugar()
	}

	for _, n := range nodes {
		setupLogger(n)
		n.Setup()
	}

	t.Run("No leader rotation", func(t *testing.T) {
		startNodes(nodes, network)

		nodes[0].Submit(Request{ID: "1", ClientID: "alice"})

		for i := 0; i < numberOfNodes; i++ {
			<-nodes[i].Delivered
		}

		assert.Equal(t, uint64(1), atomic.LoadUint64(&leaderRotationDisabled))
		assert.Equal(t, uint64(0), atomic.LoadUint64(&boundCommitSignatures))

		nodes[0].Submit(Request{ID: "2", ClientID: "alice"})

		for i := 0; i < numberOfNodes; i++ {
			<-nodes[i].Delivered
		}

		assert.Equal(t, uint64(2), atomic.LoadUint64(&leaderRotationDisabled))
		assert.Equal(t, uint64(0), atomic.LoadUint64(&boundCommitSignatures))
	})

	t.Run("Activate leader rotation", func(t *testing.T) {
		network.StopServe()

		for _, n := range nodes {
			n.Consensus.Config.DecisionsPerLeader = 1
			n.Consensus.Config.LeaderRotation = true
			n.Restart()
		}

		network.StartServe()

		nodes[0].Submit(Request{ID: "3", ClientID: "alice"})

		for i := 0; i < numberOfNodes; i++ {
			<-nodes[i].Delivered
		}

		assert.Equal(t, uint64(2), atomic.LoadUint64(&leaderRotationDisabled))
		assert.Equal(t, uint64(1), atomic.LoadUint64(&boundCommitSignatures))

		nodes[0].Submit(Request{ID: "4", ClientID: "alice"})

		for i := 0; i < numberOfNodes; i++ {
			<-nodes[i].Delivered
		}

		assert.Equal(t, uint64(2), atomic.LoadUint64(&leaderRotationDisabled))
		assert.Equal(t, uint64(2), atomic.LoadUint64(&boundCommitSignatures))
	})

	t.Run("Deactivate leader rotation", func(t *testing.T) {
		t.Skip()
		network.StopServe()

		for _, n := range nodes {
			n.Consensus.Config.DecisionsPerLeader = 0
			n.Consensus.Config.LeaderRotation = false
			n.Restart()
		}

		network.StartServe()

		nodes[0].Submit(Request{ID: "5", ClientID: "alice"})

		for i := 0; i < numberOfNodes; i++ {
			<-nodes[i].Delivered
		}

		assert.Equal(t, uint64(2), atomic.LoadUint64(&boundCommitSignatures))

		nodes[0].Submit(Request{ID: "6", ClientID: "alice"})

		for i := 0; i < numberOfNodes; i++ {
			<-nodes[i].Delivered
		}

		assert.Equal(t, uint64(2), atomic.LoadUint64(&boundCommitSignatures))
	})
}

func TestNodeInFlightFails(t *testing.T) {
	t.Parallel()
	network := NewNetwork()
	defer network.Shutdown()

	testDir, err := os.MkdirTemp("", t.Name())
	assert.NoErrorf(t, err, "generate temporary test dir")
	defer os.RemoveAll(testDir)

	numberOfNodes := 4
	nodes := make([]*App, 0)

	var failedViewChange sync.WaitGroup
	failedViewChange.Add(1)

	var timeoutExpiredWG sync.WaitGroup
	timeoutExpiredWG.Add(1)

	var collectPreparesWG sync.WaitGroup
	collectPreparesWG.Add(4)

	var inFlightCommit sync.WaitGroup
	inFlightCommit.Add(2)

	var blockCommits uint32
	var blockCommitsForLastNode uint32

	for i := 1; i <= numberOfNodes; i++ {
		n := newNode(uint64(i), network, t.Name(), testDir, false, 0)
		n.Consensus.Config.SyncOnStart = false                       // Prevent last node from syncing without a reason
		n.Consensus.Config.ViewChangeTimeout = time.Second * 10      // Make view change faster to speedup the test
		n.Consensus.Config.LeaderHeartbeatTimeout = time.Second * 20 // Force view change sooner to speedup test
		n.Consensus.Config.RequestForwardTimeout = time.Second * 25  // Prevent first node to forward after view change
		n.Consensus.Config.RequestComplainTimeout = time.Second * 30 // Must be bigger than the forward timeout
		n.Consensus.Config.SpeedUpViewChange = false
		nodes = append(nodes, n)

		baseLogger := n.logger.Desugar()

		id := n.ID
		n.Consensus.Logger = baseLogger.WithOptions(zap.Hooks(func(entry zapcore.Entry) error {
			if strings.Contains(entry.Message, "collected 2 prepares") && atomic.LoadUint32(&blockCommits) == 1 {
				collectPreparesWG.Done()
			}

			if strings.Contains(entry.Message, "In-flight view 0 with latest sequence 1 has committed a decision") && (id == 2 || id == 3) {
				inFlightCommit.Done()
			}

			if strings.Contains(entry.Message, "Timeout expired waiting on In-flight 0 with latest sequence view to commit 1") && id == 4 {
				timeoutExpiredWG.Done()
			}

			if strings.Contains(entry.Message, "Node 4 was unable to commit the in flight proposal, not changing the view") && id == 4 {
				failedViewChange.Done()
			}

			return nil
		})).Sugar()

		// Make all nodes but the last node lose commits per the 'blockCommits' flag
		if i == 4 {
			continue
		}
		n.LoseMessages(func(msg *smartbftprotos.Message) bool {
			if msg.GetCommit() == nil {
				return false
			}
			return atomic.LoadUint32(&blockCommits) == 1
		})
	}

	// However the last node never receives any commits.
	nodes[len(nodes)-1].LoseMessages(func(msg *smartbftprotos.Message) bool {
		return msg.GetCommit() != nil && atomic.LoadUint32(&blockCommitsForLastNode) == 1
	})

	startNodes(nodes, network)

	atomic.StoreUint32(&blockCommits, 1)
	atomic.StoreUint32(&blockCommitsForLastNode, 1)

	nodes[0].Submit(Request{ID: "first request", ClientID: "alice"})

	// Wait for prepares to be collected
	collectPreparesWG.Wait()

	// Ensure no one commits a block because of not enough commits gathered
	var doNotCommitWG sync.WaitGroup
	doNotCommitWG.Add(numberOfNodes)

	for i := 0; i < numberOfNodes; i++ {
		go func(deliverChannel chan *AppRecord) {
			defer doNotCommitWG.Done()
			select {
			case <-deliverChannel:
				assert.Fail(t, "should not have committed because first commit message should have been lost")
			case <-time.After(time.Second):
			}
		}(nodes[i].Delivered)
	}
	doNotCommitWG.Wait()

	// Re-enable commit messages to flow to all nodes but the last node
	atomic.StoreUint32(&blockCommits, 0)

	// Disconnect leader to force view change
	nodes[0].Disconnect()

	// Wait for view change and ensure in-flight view has committed the previous decision
	inFlightCommit.Wait()

	// Re-connect the leader
	nodes[0].Connect()

	// Ensure that only nodes 1 to 3 have committed in-flight
	d1 := <-nodes[0].Delivered
	d2 := <-nodes[1].Delivered
	d3 := <-nodes[2].Delivered
	select {
	case <-nodes[3].Delivered:
		t.Fatalf("Node 4 has committed but shouldn't have")
	case <-time.After(time.Second):
	}

	// Ensure all nodes that committed, committed the same decision
	assert.Equal(t, d1, d2)
	assert.Equal(t, d2, d3)

	// Wait for in-flight view of view changer to time out
	timeoutExpiredWG.Wait()
	// Re-enable commits to flow to the last node
	atomic.StoreUint32(&blockCommitsForLastNode, 0)
	// Ensure the last node failed changing the view
	failedViewChange.Wait()
	// However, it eventually syncs successfully and delivers the proposal
	select {
	case d4 := <-nodes[3].Delivered:
		assert.Equal(t, d3, d4)
	case <-time.After(time.Second * 30):
		t.Fatalf("Didn't commit decision in a timely manner")
	}
}

func TestBlacklistAndRedemption(t *testing.T) {
	t.Parallel()
	network := NewNetwork()
	defer network.Shutdown()

	testDir, err := os.MkdirTemp("", t.Name())
	assert.NoErrorf(t, err, "generate temporary test dir")
	defer os.RemoveAll(testDir)

	numberOfNodes := 10
	var nodes []*App
	for i := 1; i <= numberOfNodes; i++ {
		n := newNode(uint64(i), network, t.Name(), testDir, true, 1)
		nodes = append(nodes, n)
	}

	var viewChangedWG sync.WaitGroup
	viewChangedWG.Add(len(nodes) - 1)

	var blacklistPrunedWG sync.WaitGroup
	blacklistPrunedWG.Add(len(nodes) + 1) // Once at proposing, n times at verification

	var redemptionWG sync.WaitGroup
	redemptionWG.Add(len(nodes))

	start := time.Now()
	for _, n := range nodes {
		l := n.logger.Desugar()
		n.logger = l.WithOptions(zap.Hooks(func(entry zapcore.Entry) error {
			if strings.Contains(entry.Message, "Starting view with number 1, sequence 1,") {
				viewChangedWG.Done()
			}
			if strings.Contains(entry.Message, "Blacklist changed: [1] --> []") {
				blacklistPrunedWG.Done()
			}
			if strings.Contains(entry.Message, "Rotating leader from 10 to 1") {
				redemptionWG.Done()
			}
			return nil
		})).Sugar()
		n.heartbeatTime = make(chan time.Time, 1)
		n.heartbeatTime <- start
		n.viewChangeTime = make(chan time.Time, 1)
		n.viewChangeTime <- start
		n.Setup()
	}

	startNodes(nodes, network)

	nodes[0].Disconnect() // Leader is in partition

	// Accelerate the time until a view change
	done := make(chan struct{})
	var counter uint64
	accelerateTime(nodes[1:], done, true, true, &counter)

	// Wait for view change
	viewChangedWG.Wait()
	close(done)

	// Rotate the leader and ensure the view doesn't change, which proves
	// node 1 never became the leader again
	for j := 0; j < numberOfNodes; j++ {
		nodes[1].Submit(Request{ID: fmt.Sprintf("%d", j), ClientID: "alice"})
		for i := 1; i < numberOfNodes; i++ {
			<-nodes[i].Delivered
		}
	}

	// Ensure we remain on view 1, and that node 1 is in the blacklist
	md := &smartbftprotos.ViewMetadata{}
	err = proto.Unmarshal(nodes[1].lastDecision.Proposal.Metadata, md)
	assert.NoError(t, err)
	assert.Equal(t, uint64(1), md.ViewId)
	assert.Equal(t, []uint64{1}, md.BlackList)

	// Next, re-connect node 1
	nodes[0].Connect()

	// Accelerate time to wait for it to synchronize
	done = make(chan struct{})
	accelerateTime(nodes, done, true, true, &counter)
	for j := 0; j < numberOfNodes; j++ {
		<-nodes[0].Delivered
	}
	close(done)

	// Rotate the leader and ensure the view doesn't change,
	// but this time we want to ensure that node 1 became the leader
	// again at some point, and that it has been deleted from the blacklist.
	stop := make(chan struct{})
	f := func() {
		txID := make([]byte, 15)
		rand.Read(txID)
		nodes[1].Submit(Request{ID: hex.EncodeToString(txID), ClientID: "alice"})
		for i := 0; i < len(nodes); i++ {
			select {
			case <-nodes[i].Delivered:
			case <-stop:
				return
			}
		}
		md := &smartbftprotos.ViewMetadata{}
		err = proto.Unmarshal(nodes[1].lastDecision.Proposal.Metadata, md)
		assert.NoError(t, err)
		assert.Equal(t, uint64(1), md.ViewId)
	}
	go doInBackground(f, stop)
	blacklistPrunedWG.Wait()
	redemptionWG.Wait()
	close(stop)
}

func TestBlacklistMultipleViewChanges(t *testing.T) {
	t.Parallel()
	network := NewNetwork()
	defer network.Shutdown()

	testDir, err := os.MkdirTemp("", t.Name())
	assert.NoErrorf(t, err, "generate temporary test dir")
	defer os.RemoveAll(testDir)

	numberOfNodes := 10
	var nodes []*App
	for i := 1; i <= numberOfNodes; i++ {
		n := newNode(uint64(i), network, t.Name(), testDir, true, 1)
		nodes = append(nodes, n)
	}

	var viewChangedWG sync.WaitGroup
	viewChangedWG.Add(len(nodes) - 2)

	var node2RemovedFromBlacklist sync.WaitGroup
	node2RemovedFromBlacklist.Add(len(nodes) + 1)

	var node3RemovedFromBlacklist sync.WaitGroup
	node3RemovedFromBlacklist.Add(len(nodes) + 1)

	start := time.Now()
	for _, n := range nodes {
		l := n.logger.Desugar()
		n.logger = l.WithOptions(zap.Hooks(func(entry zapcore.Entry) error {
			if strings.Contains(entry.Message, "Starting view with number 3, sequence 2,") {
				viewChangedWG.Done()
			}
			if strings.Contains(entry.Message, "Node 2 was observed sending a prepare") && strings.Contains(entry.Message, "removing it from blacklist") {
				node2RemovedFromBlacklist.Done()
			}
			if strings.Contains(entry.Message, "Node 3 was observed sending a prepare") && strings.Contains(entry.Message, "removing it from blacklist") {
				node3RemovedFromBlacklist.Done()
			}
			return nil
		})).Sugar()
		n.heartbeatTime = make(chan time.Time, 1)
		n.heartbeatTime <- start
		n.viewChangeTime = make(chan time.Time, 1)
		n.viewChangeTime <- start
		n.Setup()
	}

	startNodes(nodes, network)

	// Put a single decision
	nodes[0].Submit(Request{ID: "genesis", ClientID: "alice"})
	for i := 0; i < numberOfNodes; i++ {
		<-nodes[i].Delivered
	}

	// Put the next and the next nodes in partition
	nodes[1].Disconnect()
	nodes[2].Disconnect()

	// Accelerate the time until a view change
	done := make(chan struct{})
	var acceleratedNodes []*App
	acceleratedNodes = append(acceleratedNodes, nodes[0])
	acceleratedNodes = append(acceleratedNodes, nodes[2:]...)
	var counter uint64
	accelerateTime(acceleratedNodes, done, true, true, &counter)

	// Wait for two view changes
	viewChangedWG.Wait()
	close(done)

	// Rotate the leader and ensure the view doesn't change, which proves
	// nodes 2 and 3 never became the leader again
	for j := 0; j < numberOfNodes; j++ {
		nodes[5].Submit(Request{ID: fmt.Sprintf("%d", j), ClientID: "alice"})
		for i := 3; i < numberOfNodes; i++ {
			<-nodes[i].Delivered
		}
	}

	// Ensure we remain on view 2, and that nodes 2,3 are in the blacklist
	md := &smartbftprotos.ViewMetadata{}
	err = proto.Unmarshal(nodes[5].lastDecision.Proposal.Metadata, md)
	assert.NoError(t, err)
	assert.Equal(t, uint64(3), md.ViewId)
	assert.Equal(t, []uint64{2, 3}, md.BlackList)

	// Next, re-connect nodes 2,3
	nodes[1].Connect()
	nodes[2].Connect()

	// Accelerate time to wait for them to synchronize
	done = make(chan struct{})
	accelerateTime(nodes, done, true, true, &counter)
	for j := 0; j < numberOfNodes; j++ {
		<-nodes[1].Delivered
		<-nodes[2].Delivered
	}
	close(done)

	// Rotate the leader and ensure the view doesn't change,
	stop := make(chan struct{})
	f := func() {
		txID := make([]byte, 15)
		rand.Read(txID)
		nodes[3].Submit(Request{ID: hex.EncodeToString(txID), ClientID: "alice"})
		for i := 0; i < len(nodes); i++ {
			select {
			case <-nodes[i].Delivered:
			case <-stop:
				return
			}
		}
		md := &smartbftprotos.ViewMetadata{}
		err = proto.Unmarshal(nodes[3].lastDecision.Proposal.Metadata, md)
		assert.NoError(t, err)
		assert.Equal(t, uint64(3), md.ViewId)
	}
	go doInBackground(f, stop)
	node2RemovedFromBlacklist.Wait()
	node3RemovedFromBlacklist.Wait()
	close(stop)
}

func TestNodeInFlightThenViewChange(t *testing.T) {
	t.Parallel()
	network := NewNetwork()
	defer network.Shutdown()

	testDir, err := os.MkdirTemp("", t.Name())
	assert.NoErrorf(t, err, "generate temporary test dir")
	defer os.RemoveAll(testDir)

	numberOfNodes := 4
	nodes := make([]*App, 0)

	var blockCommits uint32

	for i := 1; i <= numberOfNodes; i++ {
		n := newNode(uint64(i), network, t.Name(), testDir, false, 0)
		n.LoseMessages(func(msg *smartbftprotos.Message) bool {
			if msg.GetCommit() == nil {
				return false
			}
			return atomic.LoadUint32(&blockCommits) == 1
		})
		nodes = append(nodes, n)
	}
	startNodes(nodes, network)

	atomic.StoreUint32(&blockCommits, 1)

	nodes[0].Submit(Request{ID: "first request", ClientID: "alice"})

	// Ensure no one commits a block because of not enough commits gathered
	var wg sync.WaitGroup
	wg.Add(numberOfNodes)

	for i := 0; i < numberOfNodes; i++ {
		go func(deliverChannel chan *AppRecord) {
			defer wg.Done()
			select {
			case <-deliverChannel:
				assert.Fail(t, "should not have committed because first commit message should have been lost")
			case <-time.After(time.Second):
			}
		}(nodes[i].Delivered)
	}

	wg.Wait()
	atomic.StoreUint32(&blockCommits, 0)

	nodes[len(nodes)-1].Disconnect() // Last node in partition

	// Submit second request to all nodes to trigger view change
	nodes[0].Submit(Request{ID: "second request", ClientID: "alice"})
	nodes[1].Submit(Request{ID: "second request", ClientID: "alice"})
	nodes[2].Submit(Request{ID: "second request", ClientID: "alice"})

	for i := 0; i < numberOfNodes-1; i++ {
		<-nodes[i].Delivered // first request
		<-nodes[i].Delivered // second request
	}

	// Submit a third request to one of the nodes
	nodes[0].Submit(Request{ID: "third request", ClientID: "alice"})

	for i := 0; i < numberOfNodes-1; i++ {
		<-nodes[i].Delivered
	}

	// Reconnect the offline node and wait for it to sync
	nodes[len(nodes)-1].Connect()
	<-nodes[len(nodes)-1].Delivered
	<-nodes[len(nodes)-1].Delivered
	<-nodes[len(nodes)-1].Delivered

	// Disconnect leader
	nodes[1].Disconnect()

	// Submit fourth request to all nodes to trigger view change
	nodes[0].Submit(Request{ID: "fourth request", ClientID: "alice"})
	nodes[2].Submit(Request{ID: "fourth request", ClientID: "alice"})
	nodes[3].Submit(Request{ID: "fourth request", ClientID: "alice"})

	// Wait for a view change and a commit
	<-nodes[0].Delivered
	<-nodes[2].Delivered
	<-nodes[3].Delivered
}

func TestNodeCommitTheRestPrepareAndCommittedNodeCrashesThenRecovers(t *testing.T) {
	t.Parallel()
	network := NewNetwork()
	defer network.Shutdown()

	testDir, err := os.MkdirTemp("", t.Name())
	assert.NoErrorf(t, err, "generate temporary test dir")
	defer os.RemoveAll(testDir)

	numberOfNodes := 4
	nodes := make([]*App, 0)

	var blockCommits uint32

	for i := 1; i <= numberOfNodes; i++ {
		n := newNode(uint64(i), network, t.Name(), testDir, false, 0)
		// All but the leader don't receive any commits
		if i != 1 {
			n.LoseMessages(func(msg *smartbftprotos.Message) bool {
				if msg.GetCommit() == nil {
					return false
				}
				return atomic.LoadUint32(&blockCommits) == 1
			})
		}

		nodes = append(nodes, n)
	}
	startNodes(nodes, network)

	atomic.StoreUint32(&blockCommits, 1)

	nodes[0].Submit(Request{ID: "first request", ClientID: "alice"})

	firstReqs := make(map[string]struct{})

	// Ensure the leader commits
	cmt := <-nodes[0].Delivered
	firstReqs[string(cmt.Batch.toBytes())] = struct{}{}

	// Disconnect the leader
	nodes[0].Disconnect()

	// Unblock commits
	atomic.StoreUint32(&blockCommits, 0)

	// Submit second request to all nodes to trigger view change
	nodes[1].Submit(Request{ID: "second request", ClientID: "alice"})
	nodes[2].Submit(Request{ID: "second request", ClientID: "alice"})
	nodes[3].Submit(Request{ID: "second request", ClientID: "alice"})

	secondReqs := make(map[string]struct{})
	// Nodes should commit both decisions
	for i := 1; i < numberOfNodes; i++ {
		first := <-nodes[i].Delivered  // first request
		second := <-nodes[i].Delivered // second request
		firstReqs[string(first.Batch.toBytes())] = struct{}{}
		secondReqs[string(second.Batch.toBytes())] = struct{}{}
	}

	// Reconnect the old leader
	nodes[0].Connect()

	// Wait for the old leader to sync
	cmt = <-nodes[0].Delivered // second request
	secondReqs[string(cmt.Batch.toBytes())] = struct{}{}

	// Disconnect the new leader
	nodes[1].Disconnect()

	// Submit a third request to force view change
	nodes[0].Submit(Request{ID: "third request", ClientID: "alice"})
	nodes[2].Submit(Request{ID: "third request", ClientID: "alice"})
	nodes[3].Submit(Request{ID: "third request", ClientID: "alice"})

	// Wait for remaining nodes to commit
	<-nodes[0].Delivered
	<-nodes[2].Delivered
	<-nodes[3].Delivered

	assert.Len(t, firstReqs, 1)
	assert.Len(t, secondReqs, 1)
}

func TestNodePreparesTheRestInPartitionThenPartitionHeals(t *testing.T) {
	t.Parallel()
	network := NewNetwork()
	defer network.Shutdown()

	testDir, err := os.MkdirTemp("", t.Name())
	assert.NoErrorf(t, err, "generate temporary test dir")
	defer os.RemoveAll(testDir)

	numberOfNodes := 4
	nodes := make([]*App, 0)

	var blockPrepares uint32

	for i := 1; i <= numberOfNodes; i++ {
		n := newNode(uint64(i), network, t.Name(), testDir, false, 0)
		// All but the leader don't receive any prepares
		if i != 1 {
			n.LoseMessages(func(msg *smartbftprotos.Message) bool {
				if msg.GetPrepare() == nil {
					return false
				}
				return atomic.LoadUint32(&blockPrepares) == 1
			})
		}

		nodes = append(nodes, n)
	}

	// Notice node 0's WAL append when receiving enough prepares
	var wg sync.WaitGroup
	wg.Add(2) // One for pre-prepare reception, one for reception of quorum of prepares

	baseLogger := nodes[0].logger.Desugar()
	nodes[0].logger = baseLogger.WithOptions(zap.Hooks(func(entry zapcore.Entry) error {
		// Only make not of log appends if we are interested in blocking prepares
		if atomic.LoadUint32(&blockPrepares) == 0 {
			return nil
		}
		if strings.Contains(entry.Message, "LogRecord appended successfully") {
			wg.Done()
		}
		return nil
	})).Sugar()
	nodes[0].Setup()

	startNodes(nodes, network)

	atomic.StoreUint32(&blockPrepares, 1)

	nodes[0].Submit(Request{ID: "first request", ClientID: "alice"})

	// Wait for node 0 to receive both pre-prepare and a quorum of prepares
	wg.Wait()

	// Disconnect node 0
	nodes[0].Disconnect()

	atomic.StoreUint32(&blockPrepares, 0)

	// Submit second request to all nodes to trigger view change
	nodes[1].Submit(Request{ID: "second request", ClientID: "alice"})
	nodes[2].Submit(Request{ID: "second request", ClientID: "alice"})
	nodes[3].Submit(Request{ID: "second request", ClientID: "alice"})

	secondReqs := make(map[string]struct{})
	// Nodes should commit the second request only
	for i := 1; i < numberOfNodes; i++ {
		second := <-nodes[i].Delivered // second request
		secondReqs[string(second.Batch.toBytes())] = struct{}{}
	}

	// Reconnect the old leader
	nodes[0].Connect()

	// Wait for the old leader to sync
	cmt := <-nodes[0].Delivered // second request
	secondReqs[string(cmt.Batch.toBytes())] = struct{}{}

	// Disconnect the new leader
	nodes[1].Disconnect()

	// Submit a third request to force view change
	nodes[0].Submit(Request{ID: "third request", ClientID: "alice"})
	nodes[2].Submit(Request{ID: "third request", ClientID: "alice"})
	nodes[3].Submit(Request{ID: "third request", ClientID: "alice"})

	// Wait for remaining nodes to commit
	<-nodes[0].Delivered
	<-nodes[2].Delivered
	<-nodes[3].Delivered

	assert.Len(t, secondReqs, 1)
}

// TestViewChangeAfterTryingToFork - there is some redundancy in the test,
// but it is a reminder of the conditions under which the error was detected.
// This is the first time the 7th node is disconnected and it is connected back in.
// It turned out that at startup one node self-deleted from the consensus.
// This situation can be fixed by adding and configuring backoff between nodes
// (for example, this should be added to fabric,
// the recommended parameters ORDERER_GENERAL_BACKOFF_MAXDELAY: 20s)
// In this test, we disable 3 nodes and destroy the quorum.
// Throw the transaction. And after unsuccessful change of leader (no quorum),
// reconnect 3 nodes. Quorum must be assembled, leader must be successfully
// changed and transaction must be accepted.
func TestViewChangeAfterTryingToFork(t *testing.T) {
	t.Parallel()

	// wait for the new leader to finish the view change before submitting
	done := make(chan struct{})
	defer close(done)

	network := NewNetwork()
	defer network.Shutdown()

	testDir, err := os.MkdirTemp("", t.Name())
	assert.NoErrorf(t, err, "generate temporary test dir")
	defer os.RemoveAll(testDir)

	numberOfNodes := 7
	nodes := make([]*App, 0, 7)

	for i := 1; i <= numberOfNodes; i++ {
		n := newNode(uint64(i), network, t.Name(), testDir, false, 0)
		nodes = append(nodes, n)
	}

	start := time.Now()

	for _, n := range nodes {
		n.heartbeatTime = make(chan time.Time, 1)
		n.heartbeatTime <- start
		n.viewChangeTime = make(chan time.Time, 1)
		n.viewChangeTime <- start
		n.LoseMessages(func(msg *smartbftprotos.Message) bool {
			return false
		})
		n.Setup()
	}

	var once sync.Once

	addFirstViewCh := make(chan struct{}, 6)
	addFirstViewChMap := make(map[uint64]struct{}, 6)
	addFirstSync := sync.RWMutex{}

	viewChange1Ch := make(chan struct{}, 4)
	viewChange1Map := make(map[uint64]struct{}, 4)
	viewChange1Sync := sync.RWMutex{}

	viewChange2Ch := make(chan struct{}, 4)
	viewChange2Map := make(map[uint64]struct{}, 4)
	viewChange2Sync := sync.RWMutex{}

	realViewChangeCh := make(chan struct{}, 7)
	realViewChangeMap := make(map[uint64]struct{}, 7)
	realViewChangeSync := sync.RWMutex{}

	for i := 0; i < numberOfNodes; i++ {
		id := nodes[i].ID
		baseLogger := nodes[i].Node.app.Consensus.Logger.(*zap.SugaredLogger).Desugar()
		nodes[i].Node.app.Consensus.Logger = baseLogger.WithOptions(zap.Hooks(func(entry zapcore.Entry) error {
			if strings.Contains(entry.Message, "Starting view with number") &&
				!strings.Contains(entry.Message, "Starting view with number 0") {
				// After returning all the nodes,
				// we fix that a new view has started, but not the very first one
				realViewChangeSync.RLock()
				_, hasVoted := realViewChangeMap[id]
				realViewChangeSync.RUnlock()

				if !hasVoted {
					realViewChangeSync.Lock()
					_, hasVoted = realViewChangeMap[id]
					if !hasVoted {
						realViewChangeMap[id] = struct{}{}
						realViewChangeCh <- struct{}{}
					}
					realViewChangeSync.Unlock()
				}
			}

			if id != 7 {
				// We wait for the node, after no heartbeat, to throw its vote for the leader change.
				// Then we will turn this node off anyway, so that we can't use it to complete the leader change.
				if strings.Contains(entry.Message, "is processing a view change message") &&
					strings.Contains(entry.Message, "from 7") {
					addFirstSync.RLock()
					_, hasVoted := addFirstViewChMap[id]
					addFirstSync.RUnlock()

					if !hasVoted {
						addFirstSync.Lock()
						_, hasVoted = addFirstViewChMap[id]
						if !hasVoted {
							addFirstViewChMap[id] = struct{}{}
							addFirstViewCh <- struct{}{}
						}
						addFirstSync.Unlock()
					}
				}
			}

			if id >= 1 && id <= 4 {
				// All live nodes want to change the leader
				if strings.Contains(entry.Message, "sent view data msg, with next view 1") {
					viewChange1Sync.RLock()
					_, hasVoted := viewChange1Map[id]
					viewChange1Sync.RUnlock()

					if !hasVoted {
						viewChange1Sync.Lock()
						_, hasVoted = viewChange1Map[id]
						if !hasVoted {
							viewChange1Map[id] = struct{}{}
							viewChange1Ch <- struct{}{}
						}
						viewChange1Sync.Unlock()
					}
				}
				// All live nodes have begun the leader change procedure
				if strings.Contains(entry.Message, "started view change, last view is 1") {
					viewChange2Sync.RLock()
					_, hasVoted := viewChange2Map[id]
					viewChange2Sync.RUnlock()

					if !hasVoted {
						viewChange2Sync.Lock()
						_, hasVoted = viewChange2Map[id]
						if !hasVoted {
							viewChange2Map[id] = struct{}{}
							viewChange2Ch <- struct{}{}
						}
						viewChange2Sync.Unlock()
					}
				}
			}

			if id == 7 {
				// Emulation of node removal from the consensus in the absence of heartbeat
				if strings.Contains(entry.Message, "Heartbeat timeout expired") {
					once.Do(func() {
						nodes[6].Connect()
					})
				}
			}
			return nil
		})).Sugar()
	}

	startNodes(nodes, network)

	var counter uint64
	accelerateTime(nodes, done, true, true, &counter)

	// Emulation of node removal from the consensus in the absence of heartbeat
	nodes[6].Disconnect()

	// Expect all nodes to see the 7th node's proposal to change the leader
	for i := 0; i < 6; i++ {
		<-addFirstViewCh
	}

	// Breaking consensus for all operations: performing a transaction and changing a view
	nodes[6].Disconnect()
	nodes[5].Disconnect()
	nodes[4].Disconnect()

	for i := 0; i < numberOfNodes-3; i++ {
		nodes[i].Submit(Request{ID: "1", ClientID: "alice"}) // submit to other nodes
	}

	// Expect the desire of all living nodes to change the leader
	fail := time.After(1 * time.Minute)
	for i := 0; i < 4; i++ {
		select {
		case <-viewChange1Ch:
		case <-fail:
			t.Fatal("Didn't change view 1")
		}
	}

	// Expect leader changes to begin from all live nodes
	fail = time.After(1 * time.Minute)
	for i := 0; i < 4; i++ {
		select {
		case <-viewChange2Ch:
		case <-fail:
			t.Fatal("Didn't change view 2")
		}
	}

	// Return the nodes to the consensus
	nodes[6].Connect()
	nodes[5].Connect()
	nodes[4].Connect()

	// Waiting for a real change of leader and view
<<<<<<< HEAD
	fail = time.After(90 * time.Second)
=======
	fail = time.After(realViewChangeTimeout)
>>>>>>> f8b15a20
	for i := 0; i < 7; i++ {
		select {
		case <-realViewChangeCh:
		case <-fail:
			t.Fatal("Didn't change real view")
		}
	}

	data := make([]*AppRecord, 0, 7)
	storeI := -1
	fail = time.After(1 * time.Minute)
ExternalLoop:
	for i := 0; i < numberOfNodes; i++ {
		select {
		case d := <-nodes[i].Delivered:
			data = append(data, d)
		case <-fail:
			storeI = i
			break ExternalLoop
		}
	}

	if storeI != -1 {
		for i := 0; i < numberOfNodes; i++ {
			nodes[i].Submit(Request{ID: "2", ClientID: "bob"})
		}

		for i := storeI; i < numberOfNodes; i++ {
			d := <-nodes[i].Delivered
			data = append(data, d)
		}
	}

	for i := 0; i < numberOfNodes-1; i++ {
		assert.Equal(t, data[i], data[i+1])
	}

	if storeI == -1 {
		return
	}

	data1 := make([]*AppRecord, 0, 7)
	fail = time.After(1 * time.Minute)
	for i := 0; i < numberOfNodes; i++ {
		select {
		case d := <-nodes[i].Delivered:
			data1 = append(data1, d)
		case <-fail:
			t.Fatal("Didn't deliver two msg")
		}
	}

	for i := 0; i < numberOfNodes-1; i++ {
		assert.Equal(t, data1[i], data1[i+1])
	}
}

func TestFetchStateWhenSyncReturnsPrevView(t *testing.T) {
	// Scenario: A node (node 2) becomes the leader but disconnects inducing a second view change.
	// When it reconnects, with no transactions available, it syncs after receiving multiple heartbeat responses.
	// However, the Synchronizer returns with an old view, and so for the node to catch up it needs to fetch the state.

	t.Parallel()
	network := NewNetwork()
	defer network.Shutdown()

	testDir, err := os.MkdirTemp("", t.Name())
	assert.NoErrorf(t, err, "generate temporary test dir")
	defer os.RemoveAll(testDir)

	numberOfNodes := 4
	nodes := make([]*App, 0)
	for i := 1; i <= numberOfNodes; i++ {
		n := newNode(uint64(i), network, t.Name(), testDir, false, 0)
		nodes = append(nodes, n)
	}

	start := time.Now()
	for _, n := range nodes {
		n.heartbeatTime = make(chan time.Time, 1)
		n.heartbeatTime <- start
		n.Setup()
	}

	// wait for the new leader to finish the view change before submitting
	done := make(chan struct{})
	viewChangeWG := sync.WaitGroup{}
	viewChangeWG.Add(numberOfNodes - 1)

	syncWG := sync.WaitGroup{}
	syncWG.Add(1)

	ignoreWG := sync.WaitGroup{}
	ignoreWG.Add(1)
	ignoreOnce := sync.Once{}

	stateWG := sync.WaitGroup{}
	stateWG.Add(1)

	for _, n := range nodes {
		id := n.ID
		baseLogger := n.Consensus.Logger.(*zap.SugaredLogger).Desugar()
		n.Consensus.Logger = baseLogger.WithOptions(zap.Hooks(func(entry zapcore.Entry) error {
			if strings.Contains(entry.Message, "ViewChanged") {
				viewChangeWG.Done()
			}

			if strings.Contains(entry.Message, "Received HeartBeatResponse triggered a call to HeartBeatEventHandler Sync") {
				syncWG.Done()
			}

			if strings.Contains(entry.Message, "Monitor already called Sync, ignoring HeartBeatResponse") {
				if id == 2 {
					ignoreOnce.Do(func() {
						ignoreWG.Done()
					})
				}
			}

			if strings.Contains(entry.Message, "Collected state with view 2 and sequence 2") {
				stateWG.Done()
			}

			if strings.Contains(entry.Message, "but I am in view 1 and seq 2") {
				panic("Didn't fetch state")
			}

			return nil
		})).Sugar()
	}

	startNodes(nodes, network)

	nodes[0].Submit(Request{ID: "1", ClientID: "alice"})

	data := make([]*AppRecord, 0)
	for i := 1; i < numberOfNodes; i++ {
		d := <-nodes[i].Delivered
		data = append(data, d)
	}
	for i := 0; i < numberOfNodes-2; i++ {
		assert.Equal(t, data[i], data[i+1])
	}

	nodes[0].Disconnect() // leader in partition

	// Accelerate the time until a view change because of heartbeat timeout
	var counter uint64
	accelerateTime(nodes, done, true, false, &counter)

	viewChangeWG.Wait()
	close(done)

	nodes[0].Connect() // connect after view changed

	done = make(chan struct{})
	accelerateTime(nodes, done, true, false, &counter)

	syncWG.Wait()
	close(done)

	syncWG.Add(1)
	viewChangeWG.Add(3)
	nodes[1].Disconnect() // leader in partition

	done = make(chan struct{})
	accelerateTime(nodes, done, true, false, &counter)

	viewChangeWG.Wait()
	close(done)

	nodes[1].Connect()

	done = make(chan struct{})
	accelerateTime(nodes, done, true, false, &counter)

	syncWG.Wait()
	ignoreWG.Wait()
	close(done)

	stateWG.Wait()

	for i := 0; i < numberOfNodes; i++ {
		nodes[i].Submit(Request{ID: "2", ClientID: "alice"}) // submit to all nodes
	}

	data = make([]*AppRecord, 0)
	for i := 1; i < numberOfNodes; i++ {
		d := <-nodes[i].Delivered
		data = append(data, d)
	}
	for i := 0; i < numberOfNodes-2; i++ {
		assert.Equal(t, data[i], data[i+1])
	}
}

func TestLeaderStopSendHeartbeat(t *testing.T) {
	t.Parallel()

	network := NewNetwork()
	defer network.Shutdown()

	testDir, err := os.MkdirTemp("", t.Name())
	assert.NoErrorf(t, err, "generate temporary test dir")
	defer os.RemoveAll(testDir)

	numberOfNodes := 4
	nodes := make([]*App, 0, 4)

	for i := 1; i <= numberOfNodes; i++ {
		n := newNode(uint64(i), network, t.Name(), testDir, false, 0)
		nodes = append(nodes, n)
	}

	start := time.Now()

	for _, n := range nodes {
		n.heartbeatTime = make(chan time.Time, 1)
		n.heartbeatTime <- start
		n.viewChangeTime = make(chan time.Time, 1)
		n.viewChangeTime <- start
		n.Setup()
	}

	// wait for the new leader to finish the view change before submitting
	done := make(chan struct{})

	prepareFirstCh := make(chan struct{}, 2)
	prepareFirstMap := make(map[uint64]struct{}, 2)
	prepareFirstSync := sync.RWMutex{}

	realViewChangeCh := make(chan struct{}, 4)
	realViewChangeMap := make(map[uint64]struct{}, 4)
	realViewChangeSync := sync.RWMutex{}

	for i := 0; i < numberOfNodes; i++ {
		id := nodes[i].ID
		baseLogger := nodes[i].Node.app.Consensus.Logger.(*zap.SugaredLogger).Desugar()
		nodes[i].Node.app.Consensus.Logger = baseLogger.WithOptions(zap.Hooks(func(entry zapcore.Entry) error {
			if strings.Contains(entry.Message, "Starting view with number") &&
				!strings.Contains(entry.Message, "Starting view with number 0") {
				realViewChangeSync.RLock()
				_, hasVoted := realViewChangeMap[id]
				realViewChangeSync.RUnlock()

				if !hasVoted {
					realViewChangeSync.Lock()
					_, hasVoted = realViewChangeMap[id]
					if !hasVoted {
						realViewChangeMap[id] = struct{}{}
						realViewChangeCh <- struct{}{}
					}
					realViewChangeSync.Unlock()
				}
			}

			if (id == 1 || id == 2) &&
				strings.Contains(entry.Message, "prepare") {
				prepareFirstSync.RLock()
				_, hasVoted := prepareFirstMap[id]
				prepareFirstSync.RUnlock()

				if !hasVoted {
					prepareFirstSync.Lock()
					_, hasVoted = prepareFirstMap[id]
					if !hasVoted {
						prepareFirstMap[id] = struct{}{}
						prepareFirstCh <- struct{}{}
					}
					prepareFirstSync.Unlock()
				}
			}

			return nil
		})).Sugar()
	}

	startNodes(nodes, network)

	var counter uint64
	accelerateTime(nodes, done, true, true, &counter)

	nodes[2].Disconnect()
	nodes[3].Disconnect()

	nodes[0].Submit(Request{ID: "1", ClientID: "alice"})

	fail := time.After(1 * time.Minute)
	for i := 0; i < 2; i++ {
		select {
		case <-prepareFirstCh:
		case <-fail:
			t.Fatal("Didn't change view 1")
		}
	}

	nodes[2].Connect()
	nodes[3].Connect()

<<<<<<< HEAD
	fail = time.After(90 * time.Second)
=======
	fail = time.After(realViewChangeTimeout)
>>>>>>> f8b15a20
	for i := 0; i < 4; i++ {
		select {
		case <-realViewChangeCh:
		case <-fail:
			t.Fatal("Didn't change real view")
		}
	}

	close(done)

	data := make([]*AppRecord, 0, 4)
	for i := 0; i < numberOfNodes; i++ {
		d := <-nodes[i].Delivered
		data = append(data, d)
	}

	for i := 0; i < numberOfNodes-1; i++ {
		assert.Equal(t, data[i], data[i+1])
	}
}

// TestTryCommittedSequenceTwice - is a modified copy of TestViewChangeAfterTryingToFork,
// because it periodically recorded an error.
// The difference from the parent is that there is work with new channels:
// twiceDeliverBeginCh, deliverControlCh and deliverViewChangerCh,
// After the quorum is restored, two "change of viewpoint" processes take place in parallel,
// during which a transaction delivery and an attempt to deliver a transaction by the new leader can take place.
// With the help of channels twiceDeliverBeginCh, deliverControlCh and deliverViewChangerCh
// at the right moments of time, suspended or triggered the corresponding goroutines,
// so that double delivery can take place
func TestTryCommittedSequenceTwice(t *testing.T) {
	t.Parallel()

	// wait for the new leader to finish the view change before submitting
	done := make(chan struct{})
	defer close(done)

	network := NewNetwork()
	defer network.Shutdown()

	testDir, err := os.MkdirTemp("", t.Name())
	assert.NoErrorf(t, err, "generate temporary test dir")
	defer func() {
		_ = os.RemoveAll(testDir)
	}()

	numberOfNodes := 7
	nodes := make([]*App, 0, 7)

	for i := 1; i <= numberOfNodes; i++ {
		n := newNode(uint64(i), network, t.Name(), testDir, false, 0)
		// n.Consensus.Application
		nodes = append(nodes, n)
	}

	start := time.Now()

	for _, n := range nodes {
		n.heartbeatTime = make(chan time.Time, 1)
		n.heartbeatTime <- start
		n.viewChangeTime = make(chan time.Time, 1)
		n.viewChangeTime <- start
		n.LoseMessages(func(msg *smartbftprotos.Message) bool {
			return false
		})
		n.Setup()
	}

	var once sync.Once

	addFirstViewCh := make(chan struct{}, 6)
	addFirstViewChMap := make(map[uint64]struct{}, 6)
	addFirstSync := sync.RWMutex{}

	viewChange1Ch := make(chan struct{}, 4)
	viewChange1Map := make(map[uint64]struct{}, 4)
	viewChange1Sync := sync.RWMutex{}

	viewChange2Ch := make(chan struct{}, 4)
	viewChange2Map := make(map[uint64]struct{}, 4)
	viewChange2Sync := sync.RWMutex{}

	realViewChangeCh := make(chan struct{}, 7)
	realViewChangeMap := make(map[uint64]struct{}, 7)
	realViewChangeSync := sync.RWMutex{}

	twiceDeliverBeginCh := make(chan struct{}, 2)
	deliverControlCh := make(chan struct{})
	deliverViewChangerCh := make(chan struct{})
	go func() {
		// 2. [twice] Waiting for the moment when both goroutines are ready to deliver the transaction
		<-twiceDeliverBeginCh
		<-twiceDeliverBeginCh
		// 3. [twice] Started delivery in goroutine viewchanger
		close(deliverViewChangerCh)
	}()

	for i := 0; i < numberOfNodes; i++ {
		id := nodes[i].ID
		baseLogger := nodes[i].Node.app.Consensus.Logger.(*zap.SugaredLogger).Desugar()
		nodes[i].Node.app.Consensus.Logger = baseLogger.WithOptions(zap.Hooks(func(entry zapcore.Entry) error {
			if strings.Contains(entry.Message, "Starting view with number") &&
				!strings.Contains(entry.Message, "Starting view with number 0") {
				// After returning all the nodes,
				// we fix that a new view has started, but not the very first one.
				realViewChangeSync.RLock()
				_, hasVoted := realViewChangeMap[id]
				realViewChangeSync.RUnlock()

				if !hasVoted {
					realViewChangeSync.Lock()
					_, hasVoted = realViewChangeMap[id]
					if !hasVoted {
						realViewChangeMap[id] = struct{}{}
						realViewChangeCh <- struct{}{}
					}
					realViewChangeSync.Unlock()
				}
			}

			if id != 7 {
				// We wait for the node, after no heartbeat, to throw its vote for the leader change.
				// Then we will turn this node off anyway, so that we can't use it to complete the leader change.
				if strings.Contains(entry.Message, "is processing a view change message") &&
					strings.Contains(entry.Message, "from 7") {
					addFirstSync.RLock()
					_, hasVoted := addFirstViewChMap[id]
					addFirstSync.RUnlock()

					if !hasVoted {
						addFirstSync.Lock()
						_, hasVoted = addFirstViewChMap[id]
						if !hasVoted {
							addFirstViewChMap[id] = struct{}{}
							addFirstViewCh <- struct{}{}
						}
						addFirstSync.Unlock()
					}
				}
			}

			if id >= 1 && id <= 4 {
				// All live nodes want to change the leader
				if strings.Contains(entry.Message, "sent view data msg, with next view 1") {
					viewChange1Sync.RLock()
					_, hasVoted := viewChange1Map[id]
					viewChange1Sync.RUnlock()

					if !hasVoted {
						viewChange1Sync.Lock()
						_, hasVoted = viewChange1Map[id]
						if !hasVoted {
							viewChange1Map[id] = struct{}{}
							viewChange1Ch <- struct{}{}
						}
						viewChange1Sync.Unlock()
					}
				}
				// All live nodes have begun the leader change procedure
				if strings.Contains(entry.Message, "started view change, last view is 1") {
					viewChange2Sync.RLock()
					_, hasVoted := viewChange2Map[id]
					viewChange2Sync.RUnlock()

					if !hasVoted {
						viewChange2Sync.Lock()
						_, hasVoted = viewChange2Map[id]
						if !hasVoted {
							viewChange2Map[id] = struct{}{}
							viewChange2Ch <- struct{}{}
						}
						viewChange2Sync.Unlock()
					}
				}
			}

			if id == 7 {
				// Emulation of node removal from the consensus in the absence of heartbeat
				if strings.Contains(entry.Message, "Heartbeat timeout expired") {
					once.Do(func() {
						nodes[6].Connect()
					})
				}
			}

			if id == 4 {
				// Suspension of gorutins and their launch to try to implement twice-delivery
				if strings.Contains(entry.Message, "Delivering to app from deliverDecision the last decision proposal") {
					// 1. [twice] Waited by the time the transaction was delivered
					twiceDeliverBeginCh <- struct{}{}
					// 4. [twice] Started delivery in goroutine "viewchanger"
					<-deliverViewChangerCh
				}
				if strings.Contains(entry.Message, "Delivering to app from Decide the last decision proposal") {
					// 1. [twice] Waited by the time the transaction was delivered
					twiceDeliverBeginCh <- struct{}{}
					// 4. [twice] Started delivery in goroutine "viewchanger"
					<-deliverViewChangerCh
				}
				if strings.Contains(entry.Message, "Delivering end to app from deliverDecision the last decision proposal") {
					// 5. [twice] "Viewchanger" delivered the transaction, let's pass the baton on
					close(deliverControlCh)
				}
				if strings.Contains(entry.Message, "Delivering end to app from Decide the last decision proposal") {
					// 5. [twice] "Viewchanger" delivered the transaction, let's pass the baton on
					close(deliverControlCh)
				}
				if strings.Contains(entry.Message, "Delivering to app from Controller decide the last decision proposal") {
					// 1. [twice] Waited by the time the transaction was delivered
					twiceDeliverBeginCh <- struct{}{}
					// 6. [twice] Started delivery in goroutine "control"
					<-deliverControlCh
				}
			}
			return nil
		})).Sugar()
	}

	startNodes(nodes, network)

	var counter uint64
	accelerateTime(nodes, done, true, true, &counter)

	// Emulation of node removal from the consensus in the absence of heartbeat
	nodes[6].Disconnect()

	// Expect all nodes to see the 7th node's proposal to change the leader
	for i := 0; i < 6; i++ {
		<-addFirstViewCh
	}

	// Breaking consensus for all operations: performing a transaction and changing a view
	nodes[6].Disconnect()
	nodes[5].Disconnect()
	nodes[4].Disconnect()

	for i := 0; i < numberOfNodes-3; i++ {
		nodes[i].Submit(Request{ID: "1", ClientID: "alice"}) // submit to other nodes
	}

	// Expect the desire of all living nodes to change the leader
	fail := time.After(1 * time.Minute)
	for i := 0; i < 4; i++ {
		select {
		case <-viewChange1Ch:
		case <-fail:
			t.Fatal("Didn't change view 1")
		}
	}

	// Expect leader changes to begin from all live nodes
	fail = time.After(1 * time.Minute)
	for i := 0; i < 4; i++ {
		select {
		case <-viewChange2Ch:
		case <-fail:
			t.Fatal("Didn't change view 2")
		}
	}

	// Return the nodes to the consensus
	nodes[6].Connect()
	nodes[5].Connect()
	nodes[4].Connect()

	// Waiting for a real change of leader and view
<<<<<<< HEAD
	fail = time.After(90 * time.Second)
=======
	fail = time.After(realViewChangeTimeout)
>>>>>>> f8b15a20
	for i := 0; i < 7; i++ {
		select {
		case <-realViewChangeCh:
		case <-fail:
			t.Fatal("Didn't change real view")
		}
	}

	data := make([]*AppRecord, 0, 7)
	storeI := -1
	fail = time.After(1 * time.Minute)
ExternalLoop:
	for i := 0; i < numberOfNodes; i++ {
		select {
		case d := <-nodes[i].Delivered:
			data = append(data, d)
		case <-fail:
			storeI = i
			break ExternalLoop
		}
	}

	if storeI != -1 {
		for i := 0; i < numberOfNodes; i++ {
			nodes[i].Submit(Request{ID: "2", ClientID: "bob"})
		}

		for i := storeI; i < numberOfNodes; i++ {
			d := <-nodes[i].Delivered
			data = append(data, d)
		}
	}

	for i := 0; i < numberOfNodes-1; i++ {
		assert.Equal(t, data[i], data[i+1])
	}

	if storeI == -1 {
		return
	}

	data1 := make([]*AppRecord, 0, 7)
	fail = time.After(1 * time.Minute)
	for i := 0; i < numberOfNodes; i++ {
		select {
		case d := <-nodes[i].Delivered:
			data1 = append(data1, d)
		case <-fail:
			t.Fatal("Didn't deliver two msg")
		}
	}

	for i := 0; i < numberOfNodes-1; i++ {
		assert.Equal(t, data1[i], data1[i+1])
	}
}

func doInBackground(f func(), stop <-chan struct{}) {
	for {
		select {
		case <-stop:
			return
		default:
			f()
		}
	}
}

func countCommittedBatches(n *App) int {
	var numBatchesCreated int
	for {
		select {
		case <-n.Delivered:
			numBatchesCreated++
		case <-time.After(time.Millisecond * 500):
			return numBatchesCreated
		}
	}
}

func requestIDFromBatch(record *AppRecord) int {
	n, _ := strconv.ParseInt(requestFromBytes(record.Batch.Requests[0]).ID, 10, 32)
	return int(n)
}

func waitForCatchup(targetReqID int, out chan *AppRecord) bool {
	for {
		select {
		case record := <-out:
			if requestIDFromBatch(record) == targetReqID {
				return true
			}
		case <-time.After(time.Millisecond * 100):
			return false
		}
	}
}

func accelerateTime(nodes []*App, done chan struct{}, heartbeatTime, viewChangeTime bool, counter *uint64) {
	go func() {
		for {
			atomic.AddUint64(counter, 1)
			newTime := time.Now().Add(time.Second * time.Duration(2*atomic.LoadUint64(counter)))
			select {
			case <-done:
				return
			case <-time.After(time.Millisecond * 100):
				for _, n := range nodes {
					if heartbeatTime {
						select {
						case n.heartbeatTime <- newTime:
						default:
						}
					}
					if viewChangeTime {
						select {
						case n.viewChangeTime <- newTime:
						default:
						}
					}
				}
			}
		}
	}()
}

func startNodes(nodes []*App, network *Network) {
	for _, n := range nodes {
		if err := n.Consensus.Start(); err != nil {
			n.logger.Panicf("Consensus returned an error : %v", err)
		}
	}
	network.StartServe()
}<|MERGE_RESOLUTION|>--- conflicted
+++ resolved
@@ -2679,11 +2679,7 @@
 	nodes[4].Connect()
 
 	// Waiting for a real change of leader and view
-<<<<<<< HEAD
-	fail = time.After(90 * time.Second)
-=======
 	fail = time.After(realViewChangeTimeout)
->>>>>>> f8b15a20
 	for i := 0; i < 7; i++ {
 		select {
 		case <-realViewChangeCh:
@@ -2983,11 +2979,7 @@
 	nodes[2].Connect()
 	nodes[3].Connect()
 
-<<<<<<< HEAD
-	fail = time.After(90 * time.Second)
-=======
 	fail = time.After(realViewChangeTimeout)
->>>>>>> f8b15a20
 	for i := 0; i < 4; i++ {
 		select {
 		case <-realViewChangeCh:
@@ -3254,11 +3246,7 @@
 	nodes[4].Connect()
 
 	// Waiting for a real change of leader and view
-<<<<<<< HEAD
-	fail = time.After(90 * time.Second)
-=======
 	fail = time.After(realViewChangeTimeout)
->>>>>>> f8b15a20
 	for i := 0; i < 7; i++ {
 		select {
 		case <-realViewChangeCh:
