// Copyright IBM Corp. All Rights Reserved.
//
// SPDX-License-Identifier: Apache-2.0
//

package test

import (
	"encoding/asn1"
	"fmt"
	"path/filepath"
	"sync"
	"sync/atomic"
	"time"

	"github.com/SmartBFT-Go/consensus/pkg/api"
	"github.com/SmartBFT-Go/consensus/pkg/consensus"
	"github.com/SmartBFT-Go/consensus/pkg/metrics/disabled"
	"github.com/SmartBFT-Go/consensus/pkg/types"
	"github.com/SmartBFT-Go/consensus/pkg/wal"
	"github.com/SmartBFT-Go/consensus/smartbftprotos"
	"github.com/golang/protobuf/proto"
	"go.uber.org/zap"
	"go.uber.org/zap/zapcore"
)

var fastConfig = types.Configuration{
	RequestBatchMaxCount:          10,
	RequestBatchMaxBytes:          10 * 1024 * 1024,
	RequestBatchMaxInterval:       10 * time.Millisecond,
	IncomingMessageBufferSize:     200,
	RequestPoolSize:               40,
	RequestForwardTimeout:         500 * time.Millisecond,
	RequestComplainTimeout:        2 * time.Second,
	RequestAutoRemoveTimeout:      3 * time.Minute,
	ViewChangeResendInterval:      5 * time.Second,
	ViewChangeTimeout:             1 * time.Minute,
	LeaderHeartbeatTimeout:        1 * time.Minute,
	LeaderHeartbeatCount:          10,
	NumOfTicksBehindBeforeSyncing: 10,
	CollectTimeout:                200 * time.Millisecond,
	LeaderRotation:                false,
	RequestMaxBytes:               10 * 1024,
	RequestPoolSubmitTimeout:      5 * time.Second,
}

// App implements all interfaces required by an application using this library
type App struct {
	ID              uint64
	Delivered       chan *AppRecord
	Consensus       *consensus.Consensus
	Setup           func()
	Node            *Node
	logLevel        zap.AtomicLevel
	latestMD        *smartbftprotos.ViewMetadata
	lastDecision    *types.Decision
	clock           *time.Ticker
	heartbeatTime   chan time.Time
	viewChangeTime  chan time.Time
	secondClock     *time.Ticker
	logger          *zap.SugaredLogger
	metricsProvider api.Provider
	lastRecord      lastRecord
	verificationSeq uint64
	messageLost     func(*smartbftprotos.Message) bool
	lock            sync.Mutex
}

type lastRecord struct {
	proposal   types.Proposal
	signatures []types.Signature
}

// Mute mutes the log
func (a *App) Mute() {
	a.logLevel.SetLevel(zapcore.PanicLevel)
}

// UnMute unmutes the log
func (a *App) UnMute() {
	a.logLevel.SetLevel(zapcore.DebugLevel)
}

// Submit submits the client request
func (a *App) Submit(req Request) {
	a.Consensus.SubmitRequest(req.ToBytes())
}

// Sync synchronizes and returns the latest decision
func (a *App) Sync() types.SyncResponse {
	a.Node.probabilityLock.RLock()
	syncDelay := a.Node.syncDelay
	a.Node.probabilityLock.RUnlock()

	if syncDelay != nil {
		defer func() {
			<-syncDelay
			a.Node.probabilityLock.Lock()
			a.Node.syncDelay = nil
			a.Node.probabilityLock.Unlock()
		}()
	}

	records := a.Node.cb.readAll(a.latestMD)
	reconfigSync := types.ReconfigSync{InReplicatedDecisions: false}
	for _, record := range records {
		proposal := types.Proposal{
			Payload:  record.Batch.toBytes(),
			Metadata: record.Metadata,
		}
		a.logger.Debugf("Sync deliver view %d last seq %d", a.latestMD.ViewId, a.latestMD.LatestSequence)
		a.Deliver(proposal, nil)
		for _, req := range record.Batch.Requests {
			request := requestFromBytes(req)
			if request.Reconfig.InLatestDecision {
				reconfig := request.Reconfig.recconfigToUint(a.ID)
				reconfigSync = types.ReconfigSync{
					InReplicatedDecisions: true,
					CurrentNodes:          reconfig.CurrentNodes,
					CurrentConfig:         reconfig.CurrentConfig,
				}
			}
		}
	}
	return types.SyncResponse{Latest: *a.lastDecision, Reconfig: reconfigSync}
}

// Restart restarts the node
func (a *App) Restart() {
	a.Consensus.Stop()
	a.Node.Lock()
	defer a.Node.Unlock()
	a.Setup()
	if err := a.Consensus.Start(); err != nil {
		a.logger.Panicf("Consensus start returned an error : %v", err)
	}
}

func (a *App) DelaySync(c <-chan struct{}) {
	a.Node.probabilityLock.Lock()
	defer a.Node.probabilityLock.Unlock()
	a.Node.syncDelay = c
}

// Disconnect disconnects the node from the network
func (a *App) Disconnect() {
	a.Node.probabilityLock.Lock()
	defer a.Node.probabilityLock.Unlock()
	a.Node.lossProbability = 1
}

// DisconnectFrom disconnects the node from a specific node
func (a *App) DisconnectFrom(target uint64) {
	a.Node.probabilityLock.Lock()
	defer a.Node.probabilityLock.Unlock()
	a.Node.peerLossProbability[target] = 1.0
}

// ConnectTo connects the node to a specific node
func (a *App) ConnectTo(target uint64) {
	a.Node.probabilityLock.Lock()
	defer a.Node.probabilityLock.Unlock()
	delete(a.Node.peerLossProbability, target)
}

// Connect connects the node to the network
func (a *App) Connect() {
	a.Node.probabilityLock.Lock()
	defer a.Node.probabilityLock.Unlock()
	a.Node.lossProbability = 0
}

// MutateSend set the mutating function to be called before sending a message to the target node
func (a *App) MutateSend(target uint64, mutating func(uint64, *smartbftprotos.Message)) {
	a.Node.mutatingFuncLock.Lock()
	defer a.Node.mutatingFuncLock.Unlock()
	a.Node.peerMutatingFunc[target] = mutating
}

// ClearMutateSend clears any mutating function called before sending a message to the target node
func (a *App) ClearMutateSend(target uint64) {
	a.Node.mutatingFuncLock.Lock()
	defer a.Node.mutatingFuncLock.Unlock()
	delete(a.Node.peerMutatingFunc, target)
}

func (a *App) LoseMessages(filter func(*smartbftprotos.Message) bool) {
	a.messageLost = filter
}

// RequestID returns info about the given request
func (a *App) RequestID(req []byte) types.RequestInfo {
	txn := requestFromBytes(req)
	return types.RequestInfo{
		ClientID: txn.ClientID,
		ID:       txn.ID,
	}
}

// VerifyProposal verifies the given proposal and returns the included requests
func (a *App) VerifyProposal(proposal types.Proposal) ([]types.RequestInfo, error) {
	blockData := batchFromBytes(proposal.Payload)
	requests := make([]types.RequestInfo, 0)
	for _, t := range blockData.Requests {
		req := requestFromBytes(t)
		reqInfo := types.RequestInfo{ID: req.ID, ClientID: req.ClientID}
		requests = append(requests, reqInfo)
	}
	return requests, nil
}

// RequestsFromProposal returns from the given proposal the included requests' info
func (a *App) RequestsFromProposal(proposal types.Proposal) []types.RequestInfo {
	blockData := batchFromBytes(proposal.Payload)
	requests := make([]types.RequestInfo, 0)
	for _, t := range blockData.Requests {
		req := requestFromBytes(t)
		reqInfo := types.RequestInfo{ID: req.ID, ClientID: req.ClientID}
		requests = append(requests, reqInfo)
	}
	return requests
}

// VerifyRequest verifies the given request and returns its info
func (a *App) VerifyRequest(val []byte) (types.RequestInfo, error) {
	req := requestFromBytes(val)
	return types.RequestInfo{ID: req.ID, ClientID: req.ClientID}, nil
}

// VerifyConsenterSig verifies a nodes signature on the given proposal
func (a *App) VerifyConsenterSig(signature types.Signature, _ types.Proposal) ([]byte, error) {
	return signature.Msg, nil
}

func (a *App) AuxiliaryData(msg []byte) []byte {
	return msg
}

// VerifySignature verifies a signature
func (a *App) VerifySignature(_ types.Signature) error {
	return nil
}

// VerificationSequence returns the current verification sequence
func (a *App) VerificationSequence() uint64 {
	return atomic.LoadUint64(&a.verificationSeq)
}

// Sign signs on the given value
func (a *App) Sign([]byte) []byte {
	return nil
}

// SignProposal signs on the given proposal
func (a *App) SignProposal(_ types.Proposal, aux []byte) *types.Signature {
<<<<<<< HEAD
	a.Node.n.lock.RLock()
	defer a.Node.n.lock.RUnlock()
	if len(aux) == 0 && len(a.Node.n.nodes) > 1 && a.messageLost == nil {
		panic(fmt.Sprintf("didn't receive prepares from anyone, n=%d", len(a.Node.n.nodes)))
=======
	if len(aux) == 0 && len(a.Node.n) > 1 && a.messageLost == nil {
		a.logger.Panicf("didn't receive prepares from anyone, n=%d", len(a.Node.n))
>>>>>>> 4f5e61ee
	}
	return &types.Signature{ID: a.ID, Msg: aux}
}

// AssembleProposal assembles a new proposal from the given requests
func (a *App) AssembleProposal(metadata []byte, requests [][]byte) types.Proposal {
	return types.Proposal{
		VerificationSequence: int64(atomic.LoadUint64(&a.verificationSeq)),
		Payload:              batch{Requests: requests}.toBytes(),
		Metadata:             metadata,
	}
}

func (a *App) MembershipChange() bool {
	return false
}

// Deliver delivers the given proposal
func (a *App) Deliver(proposal types.Proposal, signatures []types.Signature) types.Reconfig {
	a.lock.Lock()
	defer a.lock.Unlock()
	defer func() {
		a.lastRecord = lastRecord{
			proposal:   proposal,
			signatures: signatures,
		}
	}()
	record := &AppRecord{
		Metadata: proposal.Metadata,
		Batch:    batchFromBytes(proposal.Payload),
	}
	a.Node.cb.add(record)
	a.lastDecision = &types.Decision{
		Proposal:   proposal,
		Signatures: signatures,
	}

	prevSeq := a.latestMD.LatestSequence

	a.latestMD = &smartbftprotos.ViewMetadata{}
	if err := proto.Unmarshal(proposal.Metadata, a.latestMD); err != nil {
		panic(err)
	}

	a.logger.Debugf("Deliver view %d last seq %d prevSeq %d", a.latestMD.ViewId, a.latestMD.LatestSequence, prevSeq)
	if prevSeq == a.latestMD.LatestSequence {
		a.logger.Panicf("Committed sequence %d twice", prevSeq)
	}

	a.Delivered <- record

	for _, req := range record.Batch.Requests {
		request := requestFromBytes(req)
		if request.Reconfig.InLatestDecision {
			reconfig := request.Reconfig.recconfigToUint(a.ID)
			return types.Reconfig{InLatestDecision: true, CurrentNodes: reconfig.CurrentNodes, CurrentConfig: reconfig.CurrentConfig}
		}
	}

	return types.Reconfig{InLatestDecision: false}
}

type committedBatches struct {
	lock     sync.RWMutex
	latestMD *smartbftprotos.ViewMetadata
	records  []*AppRecord
}

func (cb *committedBatches) add(record *AppRecord) {
	cb.lock.Lock()
	defer cb.lock.Unlock()

	md := &smartbftprotos.ViewMetadata{}
	if err := proto.Unmarshal(record.Metadata, md); err != nil {
		panic(err)
	}

	if cb.latestMD != nil && cb.latestMD.ViewId > md.ViewId {
		return
	}
	if cb.latestMD != nil && cb.latestMD.LatestSequence >= md.LatestSequence {
		return
	}
	cb.latestMD = md
	cb.records = append(cb.records, record)
}

func (cb *committedBatches) readAll(from *smartbftprotos.ViewMetadata) []*AppRecord {
	cb.lock.RLock()
	defer cb.lock.RUnlock()

	var res []*AppRecord
	for _, entry := range cb.records {
		md := &smartbftprotos.ViewMetadata{}
		if err := proto.Unmarshal(entry.Metadata, md); err != nil {
			panic(err)
		}
		if md.ViewId < from.ViewId || md.LatestSequence <= from.LatestSequence {
			continue
		}
		res = append(res, &AppRecord{
			Metadata: entry.Metadata,
			Batch:    entry.Batch,
		})
	}
	return res
}

// Request represents a client's request
type Request struct {
	ClientID string
	ID       string
	Reconfig Reconfig
}

// ToBytes returns a byte array representation of the request
func (txn Request) ToBytes() []byte {
	rawTxn, err := asn1.Marshal(txn)
	if err != nil {
		panic(err)
	}
	return rawTxn
}

func requestFromBytes(req []byte) *Request {
	var r Request
	asn1.Unmarshal(req, &r)
	return &r
}

type batch struct {
	Requests [][]byte
}

func (b batch) toBytes() []byte {
	rawBlock, err := asn1.Marshal(b)
	if err != nil {
		panic(err)
	}
	return rawBlock
}

func batchFromBytes(rawBlock []byte) *batch {
	var block batch
	asn1.Unmarshal(rawBlock, &block)
	return &block
}

// AppRecord represents a committed batch and metadata
type AppRecord struct {
	Batch    *batch
	Metadata []byte
}

func newNode(id uint64, network *Network, testName string, testDir string, rotateLeader bool, decisionsPerLeader uint64) *App {
	logConfig := zap.NewDevelopmentConfig()
	logger, _ := logConfig.Build()
	logger = logger.With(zap.String("t", testName)).With(zap.Int64("id", int64(id)))
	sugaredLogger := logger.Sugar()

	app := &App{
		clock:           time.NewTicker(time.Second),
		secondClock:     time.NewTicker(time.Second),
		ID:              id,
		Delivered:       make(chan *AppRecord, 100),
		logLevel:        logConfig.Level,
		latestMD:        &smartbftprotos.ViewMetadata{},
		lastDecision:    &types.Decision{},
		logger:          sugaredLogger,
		metricsProvider: &disabled.Provider{},
	}

	config := fastConfig
	config.SelfID = id
	config.SyncOnStart = true
	config.LeaderRotation = rotateLeader
	config.DecisionsPerLeader = decisionsPerLeader

	app.Setup = func() {
		met := api.NewCustomerProvider(app.metricsProvider, "channel", testName)
		writeAheadLog, walInitialEntries, err := wal.InitializeAndReadAll(
			app.logger,
			filepath.Join(testDir, fmt.Sprintf("node%d", id)),
			&wal.Options{MetricsProvider: met},
		)
		if err != nil {
			sugaredLogger.Panicf("Failed to initialize WAL: %s", err)
		}

		if app.Consensus != nil && app.Consensus.Config.DecisionsPerLeader > 0 {
			config.DecisionsPerLeader = app.Consensus.Config.DecisionsPerLeader
		}
		if app.Consensus != nil && app.Consensus.Config.LeaderRotation {
			config.LeaderRotation = true
		}

		c := &consensus.Consensus{
			Config:             config,
			ViewChangerTicker:  app.secondClock.C,
			Scheduler:          app.clock.C,
			Logger:             app.logger,
			MetricsProvider:    met,
			WAL:                writeAheadLog,
			Metadata:           app.latestMD,
			Verifier:           app,
			Signer:             app,
			MembershipNotifier: app,
			RequestInspector:   app,
			Assembler:          app,
			Synchronizer:       app,
			Application:        app,
			WALInitialContent:  walInitialEntries,
			LastProposal:       app.lastRecord.proposal,
			LastSignatures:     app.lastRecord.signatures,
		}
		if app.heartbeatTime != nil {
			app.clock.Stop()
			c.Scheduler = app.heartbeatTime
		}
		if app.viewChangeTime != nil {
			app.secondClock.Stop()
			c.ViewChangerTicker = app.viewChangeTime
		}
		network.AddOrUpdateNode(id, c, app)
		network.lock.RLock()
		c.Comm = network.nodes[id]
		network.lock.RUnlock()
		app.Consensus = c
	}
	app.Setup()
	network.lock.RLock()
	app.Node = network.nodes[id]
	network.lock.RUnlock()
	return app
}<|MERGE_RESOLUTION|>--- conflicted
+++ resolved
@@ -253,15 +253,10 @@
 
 // SignProposal signs on the given proposal
 func (a *App) SignProposal(_ types.Proposal, aux []byte) *types.Signature {
-<<<<<<< HEAD
 	a.Node.n.lock.RLock()
 	defer a.Node.n.lock.RUnlock()
 	if len(aux) == 0 && len(a.Node.n.nodes) > 1 && a.messageLost == nil {
-		panic(fmt.Sprintf("didn't receive prepares from anyone, n=%d", len(a.Node.n.nodes)))
-=======
-	if len(aux) == 0 && len(a.Node.n) > 1 && a.messageLost == nil {
-		a.logger.Panicf("didn't receive prepares from anyone, n=%d", len(a.Node.n))
->>>>>>> 4f5e61ee
+		a.logger.Panicf("didn't receive prepares from anyone, n=%d", len(a.Node.n.nodes))
 	}
 	return &types.Signature{ID: a.ID, Msg: aux}
 }
