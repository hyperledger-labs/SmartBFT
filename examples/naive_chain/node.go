// Copyright IBM Corp. All Rights Reserved.
//
// SPDX-License-Identifier: Apache-2.0
//

package naive

import (
	"crypto/sha256"
	"encoding/hex"
	"fmt"
	"path/filepath"
	"sync"
	"time"

	smart "github.com/SmartBFT-Go/consensus/pkg/api"
	smartbft "github.com/SmartBFT-Go/consensus/pkg/consensus"
	bft "github.com/SmartBFT-Go/consensus/pkg/types"
	"github.com/SmartBFT-Go/consensus/pkg/wal"
	"github.com/SmartBFT-Go/consensus/smartbftprotos"
	"github.com/golang/protobuf/proto"
)

type (
	Ingress map[int]<-chan proto.Message
	Egress  map[int]chan<- proto.Message
)

type NetworkOptions struct {
	NumNodes     int
	BatchSize    uint64
	BatchTimeout time.Duration
}

type Node struct {
	clock       *time.Ticker
	secondClock *time.Ticker
	stopChan    chan struct{}
	doneWG      sync.WaitGroup
	prevHash    string
	id          uint64
	in          Ingress
	out         Egress
	deliverChan chan<- *Block
	consensus   *smartbft.Consensus
}

func (*Node) Sync() bft.SyncResponse {
	panic("implement me")
}

func (*Node) AuxiliaryData(_ []byte) []byte {
	return nil
}

func (*Node) RequestID(req []byte) bft.RequestInfo {
	txn := TransactionFromBytes(req)
	return bft.RequestInfo{
		ClientID: txn.ClientID,
		ID:       txn.ID,
	}
}

func (*Node) VerifyProposal(proposal bft.Proposal) ([]bft.RequestInfo, error) {
	blockData := BlockDataFromBytes(proposal.Payload)
	requests := make([]bft.RequestInfo, 0)
	for _, t := range blockData.Transactions {
		tx := TransactionFromBytes(t)
		reqInfo := bft.RequestInfo{ID: tx.ID, ClientID: tx.ClientID}
		requests = append(requests, reqInfo)
	}
	return requests, nil
}

func (*Node) RequestsFromProposal(proposal bft.Proposal) []bft.RequestInfo {
	blockData := BlockDataFromBytes(proposal.Payload)
	requests := make([]bft.RequestInfo, 0)
	for _, t := range blockData.Transactions {
		tx := TransactionFromBytes(t)
		reqInfo := bft.RequestInfo{ID: tx.ID, ClientID: tx.ClientID}
		requests = append(requests, reqInfo)
	}
	return requests
}

func (*Node) VerifyRequest([]byte) (bft.RequestInfo, error) {
	return bft.RequestInfo{}, nil
}

func (*Node) VerifyConsenterSig(bft.Signature, bft.Proposal) ([]byte, error) {
	return nil, nil
}

func (*Node) VerifySignature(bft.Signature) error {
	return nil
}

func (*Node) VerificationSequence() uint64 {
	return 0
}

func (*Node) Sign([]byte) []byte {
	return nil
}

func (n *Node) SignProposal(bft.Proposal, []byte) *bft.Signature {
	return &bft.Signature{
		ID: n.id,
	}
}

func (n *Node) AssembleProposal(metadata []byte, requests [][]byte) bft.Proposal {
	blockData := BlockData{Transactions: requests}.ToBytes()
	md := &smartbftprotos.ViewMetadata{}
	if err := proto.Unmarshal(metadata, md); err != nil {
		panic(fmt.Sprintf("Unable to unmarshal metadata, error: %v", err))
	}
	return bft.Proposal{
		Header: BlockHeader{
			PrevHash: n.prevHash,
			DataHash: computeDigest(blockData),
			Sequence: int64(md.LatestSequence),
		}.ToBytes(),
		Payload:  BlockData{Transactions: requests}.ToBytes(),
		Metadata: metadata,
	}
}

func (n *Node) SendConsensus(targetID uint64, message *smartbftprotos.Message) {
	n.out[int(targetID)] <- message
}

func (n *Node) SendTransaction(targetID uint64, request []byte) {
	msg := &FwdMessage{
		Payload: request,
		Sender:  n.id,
	}
	n.out[int(targetID)] <- msg
}

func (n *Node) MembershipChange() bool {
	return false
}

func (n *Node) Deliver(proposal bft.Proposal, _ []bft.Signature) bft.Reconfig {
	blockData := BlockDataFromBytes(proposal.Payload)
	txns := make([]Transaction, 0, len(blockData.Transactions))
	for _, rawTxn := range blockData.Transactions {
		txn := TransactionFromBytes(rawTxn)
		txns = append(txns, Transaction{
			ClientID: txn.ClientID,
			ID:       txn.ID,
		})
	}
	header := BlockHeaderFromBytes(proposal.Header)

	select {
	case <-n.stopChan:
		return bft.Reconfig{InLatestDecision: false}
	case n.deliverChan <- &Block{
		Sequence:     uint64(header.Sequence),
		PrevHash:     header.PrevHash,
		Transactions: txns,
	}:
	}

	return bft.Reconfig{InLatestDecision: false}
}

func NewNode(id uint64, in Ingress, out Egress, deliverChan chan<- *Block, logger smart.Logger, metricsProvider smart.Provider, opts NetworkOptions, testDir string) *Node {
	nodeDir := filepath.Join(testDir, fmt.Sprintf("node%d", id))
	met := smart.NewCustomerProvider(metricsProvider)
	writeAheadLog, err := wal.Create(logger, met, nodeDir, nil)
	if err != nil {
		logger.Panicf("Cannot create WAL at %s", nodeDir)
	}

	node := &Node{
		clock:       time.NewTicker(time.Second),
		secondClock: time.NewTicker(time.Second),
		id:          id,
		in:          in,
		out:         out,
		deliverChan: deliverChan,
		stopChan:    make(chan struct{}),
	}

	config := bft.DefaultConfig
	config.SelfID = id
	config.RequestBatchMaxInterval = opts.BatchTimeout
	config.RequestBatchMaxCount = opts.BatchSize

	node.consensus = &smartbft.Consensus{
		Config:             config,
		ViewChangerTicker:  node.secondClock.C,
		Scheduler:          node.clock.C,
		Logger:             logger,
		Comm:               node,
		Signer:             node,
		MembershipNotifier: node,
		Verifier:           node,
		Application:        node,
		Assembler:          node,
		RequestInspector:   node,
		Synchronizer:       node,
		WAL:                writeAheadLog,
		Metadata: &smartbftprotos.ViewMetadata{
			LatestSequence: 0,
			ViewId:         0,
		},
	}
	if err := node.consensus.Start(); err != nil {
		panic("error on consensus start")
	}
	node.Start()
	return node
}

func (n *Node) Start() {
	for id, in := range n.in {
		if uint64(id) == n.id {
			continue
		}
		n.doneWG.Add(1)

		go func(id uint64, in <-chan proto.Message) {
			defer n.doneWG.Done()

			for {
				select {
				case <-n.stopChan:
					return
				case msg := <-in:
<<<<<<< HEAD
					switch msg := msg.(type) {
					case *smartbftprotos.Message:
						n.consensus.HandleMessage(id, msg)
					case *FwdMessage:
						_ = n.consensus.SubmitRequest(msg.Payload)
=======
					switch m := msg.(type) {
					case *smartbftprotos.Message:
						n.consensus.HandleMessage(id, m)
					case *FwdMessage:
						_ = n.consensus.SubmitRequest(m.Payload)
>>>>>>> 02a697ed
					}
				}
			}
		}(uint64(id), in)
	}
}

func (n *Node) Stop() {
	select {
	case <-n.stopChan:
		break
	default:
		close(n.stopChan)
	}
	n.clock.Stop()
	n.doneWG.Wait()
	n.consensus.Stop()
}

func (n *Node) Nodes() []uint64 {
	nodes := make([]uint64, 0, len(n.in))
	for id := range n.in {
		nodes = append(nodes, uint64(id))
	}

	return nodes
}

func computeDigest(rawBytes []byte) string {
	h := sha256.New()
	h.Write(rawBytes)
	digest := h.Sum(nil)
	return hex.EncodeToString(digest)
}<|MERGE_RESOLUTION|>--- conflicted
+++ resolved
@@ -231,19 +231,11 @@
 				case <-n.stopChan:
 					return
 				case msg := <-in:
-<<<<<<< HEAD
-					switch msg := msg.(type) {
-					case *smartbftprotos.Message:
-						n.consensus.HandleMessage(id, msg)
-					case *FwdMessage:
-						_ = n.consensus.SubmitRequest(msg.Payload)
-=======
 					switch m := msg.(type) {
 					case *smartbftprotos.Message:
 						n.consensus.HandleMessage(id, m)
 					case *FwdMessage:
 						_ = n.consensus.SubmitRequest(m.Payload)
->>>>>>> 02a697ed
 					}
 				}
 			}
