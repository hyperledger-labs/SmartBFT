// Copyright IBM Corp. All Rights Reserved.
//
// SPDX-License-Identifier: Apache-2.0
//

package naive

import (
	"crypto/sha256"
	"encoding/hex"
	"fmt"
	"path/filepath"
	"sync"
	"time"

	smart "github.com/SmartBFT-Go/consensus/pkg/api"
	smartbft "github.com/SmartBFT-Go/consensus/pkg/consensus"
	bft "github.com/SmartBFT-Go/consensus/pkg/types"
	"github.com/SmartBFT-Go/consensus/pkg/wal"
	"github.com/SmartBFT-Go/consensus/smartbftprotos"
	"github.com/golang/protobuf/proto"
)

type (
	Ingress map[int]<-chan proto.Message
	Egress  map[int]chan<- proto.Message
)

type NetworkOptions struct {
	NumNodes     int
	BatchSize    uint64
	BatchTimeout time.Duration
}

type Node struct {
	clock       *time.Ticker
	secondClock *time.Ticker
	stopChan    chan struct{}
	doneWG      sync.WaitGroup
	prevHash    string
	id          uint64
	in          Ingress
	out         Egress
	deliverChan chan<- *Block
	consensus   *smartbft.Consensus
}

func (*Node) Sync() bft.SyncResponse {
	panic("implement me")
}

func (*Node) AuxiliaryData(_ []byte) []byte {
	return nil
}

func (*Node) RequestID(req []byte) bft.RequestInfo {
	txn := TransactionFromBytes(req)
	return bft.RequestInfo{
		ClientID: txn.ClientID,
		ID:       txn.ID,
	}
}

func (*Node) VerifyProposal(proposal bft.Proposal) ([]bft.RequestInfo, error) {
	blockData := BlockDataFromBytes(proposal.Payload)
	requests := make([]bft.RequestInfo, 0)
	for _, t := range blockData.Transactions {
		tx := TransactionFromBytes(t)
		reqInfo := bft.RequestInfo{ID: tx.ID, ClientID: tx.ClientID}
		requests = append(requests, reqInfo)
	}
	return requests, nil
}

func (*Node) RequestsFromProposal(proposal bft.Proposal) []bft.RequestInfo {
	blockData := BlockDataFromBytes(proposal.Payload)
	requests := make([]bft.RequestInfo, 0)
	for _, t := range blockData.Transactions {
		tx := TransactionFromBytes(t)
		reqInfo := bft.RequestInfo{ID: tx.ID, ClientID: tx.ClientID}
		requests = append(requests, reqInfo)
	}
	return requests
}

func (*Node) VerifyRequest([]byte) (bft.RequestInfo, error) {
	return bft.RequestInfo{}, nil
}

func (*Node) VerifyConsenterSig(bft.Signature, bft.Proposal) ([]byte, error) {
	return nil, nil
}

func (*Node) VerifySignature(bft.Signature) error {
	return nil
}

func (*Node) VerificationSequence() uint64 {
	return 0
}

func (*Node) Sign([]byte) []byte {
	return nil
}

func (n *Node) SignProposal(bft.Proposal, []byte) *bft.Signature {
	return &bft.Signature{
		ID: n.id,
	}
}

func (n *Node) AssembleProposal(metadata []byte, requests [][]byte) bft.Proposal {
	blockData := BlockData{Transactions: requests}.ToBytes()
	md := &smartbftprotos.ViewMetadata{}
	if err := proto.Unmarshal(metadata, md); err != nil {
		panic(fmt.Sprintf("Unable to unmarshal metadata, error: %v", err))
	}
	return bft.Proposal{
		Header: BlockHeader{
			PrevHash: n.prevHash,
			DataHash: computeDigest(blockData),
			Sequence: int64(md.LatestSequence),
		}.ToBytes(),
		Payload:  BlockData{Transactions: requests}.ToBytes(),
		Metadata: metadata,
	}
}

func (n *Node) SendConsensus(targetID uint64, message *smartbftprotos.Message) {
	n.out[int(targetID)] <- message
}

func (n *Node) SendTransaction(targetID uint64, request []byte) {
	msg := &FwdMessage{
		Payload: request,
		Sender:  n.id,
	}
	n.out[int(targetID)] <- msg
}

func (n *Node) MembershipChange() bool {
	return false
}

func (n *Node) Deliver(proposal bft.Proposal, _ []bft.Signature) bft.Reconfig {
	blockData := BlockDataFromBytes(proposal.Payload)
	txns := make([]Transaction, 0, len(blockData.Transactions))
	for _, rawTxn := range blockData.Transactions {
		txn := TransactionFromBytes(rawTxn)
		txns = append(txns, Transaction{
			ClientID: txn.ClientID,
			ID:       txn.ID,
		})
	}
	header := BlockHeaderFromBytes(proposal.Header)

	select {
	case <-n.stopChan:
		return bft.Reconfig{InLatestDecision: false}
	case n.deliverChan <- &Block{
		Sequence:     uint64(header.Sequence),
		PrevHash:     header.PrevHash,
		Transactions: txns,
	}:
	}

	return bft.Reconfig{InLatestDecision: false}
}

func NewNode(id uint64, in Ingress, out Egress, deliverChan chan<- *Block, logger smart.Logger, metricsProvider smart.Provider, opts NetworkOptions, testDir string) *Node {
	nodeDir := filepath.Join(testDir, fmt.Sprintf("node%d", id))
	met := smart.NewCustomerProvider(metricsProvider)
	writeAheadLog, err := wal.Create(logger, met, nodeDir, nil)
	if err != nil {
		logger.Panicf("Cannot create WAL at %s", nodeDir)
	}

	node := &Node{
		clock:       time.NewTicker(time.Second),
		secondClock: time.NewTicker(time.Second),
		id:          id,
		in:          in,
		out:         out,
		deliverChan: deliverChan,
		stopChan:    make(chan struct{}),
	}

	config := bft.DefaultConfig
	config.SelfID = id
	config.RequestBatchMaxInterval = opts.BatchTimeout
	config.RequestBatchMaxCount = opts.BatchSize

	node.consensus = &smartbft.Consensus{
		Config:             config,
		ViewChangerTicker:  node.secondClock.C,
		Scheduler:          node.clock.C,
		Logger:             logger,
		Comm:               node,
		Signer:             node,
		MembershipNotifier: node,
		Verifier:           node,
		Application:        node,
		Assembler:          node,
		RequestInspector:   node,
		Synchronizer:       node,
		WAL:                writeAheadLog,
		Metadata: &smartbftprotos.ViewMetadata{
			LatestSequence: 0,
			ViewId:         0,
		},
	}
	if err := node.consensus.Start(); err != nil {
		panic("error on consensus start")
	}
	node.Start()
	return node
}

func (n *Node) Start() {
	for id, in := range n.in {
		if uint64(id) == n.id {
			continue
		}
		n.doneWG.Add(1)

		go func(id uint64, in <-chan proto.Message) {
			defer n.doneWG.Done()

			for {
				select {
				case <-n.stopChan:
					return
				case msg := <-in:
					switch m := msg.(type) {
					case *smartbftprotos.Message:
						n.consensus.HandleMessage(id, m)
					case *FwdMessage:
<<<<<<< HEAD
						_ = n.consensus.SubmitRequest(m.Payload)
=======
						n.consensus.SubmitRequest(m.Payload)
>>>>>>> 0f7ddf99
					}
				}
			}
		}(uint64(id), in)
	}
}

func (n *Node) Stop() {
	select {
	case <-n.stopChan:
		break
	default:
		close(n.stopChan)
	}
	n.clock.Stop()
	n.doneWG.Wait()
	n.consensus.Stop()
}

func (n *Node) Nodes() []uint64 {
	nodes := make([]uint64, 0, len(n.in))
	for id := range n.in {
		nodes = append(nodes, uint64(id))
	}

	return nodes
}

func computeDigest(rawBytes []byte) string {
	h := sha256.New()
	h.Write(rawBytes)
	digest := h.Sum(nil)
	return hex.EncodeToString(digest)
}<|MERGE_RESOLUTION|>--- conflicted
+++ resolved
@@ -83,15 +83,15 @@
 	return requests
 }
 
-func (*Node) VerifyRequest([]byte) (bft.RequestInfo, error) {
+func (*Node) VerifyRequest(val []byte) (bft.RequestInfo, error) {
 	return bft.RequestInfo{}, nil
 }
 
-func (*Node) VerifyConsenterSig(bft.Signature, bft.Proposal) ([]byte, error) {
+func (*Node) VerifyConsenterSig(_ bft.Signature, prop bft.Proposal) ([]byte, error) {
 	return nil, nil
 }
 
-func (*Node) VerifySignature(bft.Signature) error {
+func (*Node) VerifySignature(signature bft.Signature) error {
 	return nil
 }
 
@@ -99,7 +99,7 @@
 	return 0
 }
 
-func (*Node) Sign([]byte) []byte {
+func (*Node) Sign(msg []byte) []byte {
 	return nil
 }
 
@@ -142,7 +142,7 @@
 	return false
 }
 
-func (n *Node) Deliver(proposal bft.Proposal, _ []bft.Signature) bft.Reconfig {
+func (n *Node) Deliver(proposal bft.Proposal, signature []bft.Signature) bft.Reconfig {
 	blockData := BlockDataFromBytes(proposal.Payload)
 	txns := make([]Transaction, 0, len(blockData.Transactions))
 	for _, rawTxn := range blockData.Transactions {
@@ -235,11 +235,7 @@
 					case *smartbftprotos.Message:
 						n.consensus.HandleMessage(id, m)
 					case *FwdMessage:
-<<<<<<< HEAD
-						_ = n.consensus.SubmitRequest(m.Payload)
-=======
 						n.consensus.SubmitRequest(m.Payload)
->>>>>>> 0f7ddf99
 					}
 				}
 			}
